--- conflicted
+++ resolved
@@ -119,224 +119,6 @@
     debug:
       m_Flags: 0
   m_NavMeshData: {fileID: 0}
-<<<<<<< HEAD
---- !u!1 &388922541
-GameObject:
-  m_ObjectHideFlags: 0
-  m_CorrespondingSourceObject: {fileID: 0}
-  m_PrefabInstance: {fileID: 0}
-  m_PrefabAsset: {fileID: 0}
-  serializedVersion: 6
-  m_Component:
-  - component: {fileID: 388922544}
-  - component: {fileID: 388922543}
-  - component: {fileID: 388922542}
-  - component: {fileID: 388922548}
-  - component: {fileID: 388922547}
-  - component: {fileID: 388922546}
-  - component: {fileID: 388922545}
-  - component: {fileID: 388922549}
-  m_Layer: 0
-  m_Name: Player
-  m_TagString: Untagged
-  m_Icon: {fileID: 0}
-  m_NavMeshLayer: 0
-  m_StaticEditorFlags: 0
-  m_IsActive: 1
---- !u!95 &388922542
-Animator:
-  serializedVersion: 7
-  m_ObjectHideFlags: 0
-  m_CorrespondingSourceObject: {fileID: 0}
-  m_PrefabInstance: {fileID: 0}
-  m_PrefabAsset: {fileID: 0}
-  m_GameObject: {fileID: 388922541}
-  m_Enabled: 1
-  m_Avatar: {fileID: 0}
-  m_Controller: {fileID: 9100000, guid: d89fc78d20112d24ea7a7c6539f17e8e, type: 2}
-  m_CullingMode: 0
-  m_UpdateMode: 0
-  m_ApplyRootMotion: 0
-  m_LinearVelocityBlending: 0
-  m_StabilizeFeet: 0
-  m_AnimatePhysics: 0
-  m_WarningMessage: 
-  m_HasTransformHierarchy: 1
-  m_AllowConstantClipSamplingOptimization: 1
-  m_KeepAnimatorStateOnDisable: 0
-  m_WriteDefaultValuesOnDisable: 0
---- !u!212 &388922543
-SpriteRenderer:
-  m_ObjectHideFlags: 0
-  m_CorrespondingSourceObject: {fileID: 0}
-  m_PrefabInstance: {fileID: 0}
-  m_PrefabAsset: {fileID: 0}
-  m_GameObject: {fileID: 388922541}
-  m_Enabled: 1
-  m_CastShadows: 0
-  m_ReceiveShadows: 0
-  m_DynamicOccludee: 1
-  m_StaticShadowCaster: 0
-  m_MotionVectors: 1
-  m_LightProbeUsage: 1
-  m_ReflectionProbeUsage: 1
-  m_RayTracingMode: 0
-  m_RayTraceProcedural: 0
-  m_RayTracingAccelStructBuildFlagsOverride: 0
-  m_RayTracingAccelStructBuildFlags: 1
-  m_SmallMeshCulling: 1
-  m_ForceMeshLod: -1
-  m_MeshLodSelectionBias: 0
-  m_RenderingLayerMask: 1
-  m_RendererPriority: 0
-  m_Materials:
-  - {fileID: 10754, guid: 0000000000000000f000000000000000, type: 0}
-  m_StaticBatchInfo:
-    firstSubMesh: 0
-    subMeshCount: 0
-  m_StaticBatchRoot: {fileID: 0}
-  m_ProbeAnchor: {fileID: 0}
-  m_LightProbeVolumeOverride: {fileID: 0}
-  m_ScaleInLightmap: 1
-  m_ReceiveGI: 1
-  m_PreserveUVs: 0
-  m_IgnoreNormalsForChartDetection: 0
-  m_ImportantGI: 0
-  m_StitchLightmapSeams: 1
-  m_SelectedEditorRenderState: 0
-  m_MinimumChartSize: 4
-  m_AutoUVMaxDistance: 0.5
-  m_AutoUVMaxAngle: 89
-  m_LightmapParameters: {fileID: 0}
-  m_GlobalIlluminationMeshLod: 0
-  m_SortingLayerID: 0
-  m_SortingLayer: 0
-  m_SortingOrder: 1
-  m_Sprite: {fileID: 21300000, guid: e6006b5d2e120314c9d7e6447e33a87d, type: 2}
-  m_Color: {r: 1, g: 1, b: 1, a: 1}
-  m_FlipX: 0
-  m_FlipY: 0
-  m_DrawMode: 0
-  m_Size: {x: 0.21, y: 0.18}
-  m_AdaptiveModeThreshold: 0.5
-  m_SpriteTileMode: 0
-  m_WasSpriteAssigned: 1
-  m_MaskInteraction: 0
-  m_SpriteSortPoint: 0
---- !u!4 &388922544
-Transform:
-  m_ObjectHideFlags: 0
-  m_CorrespondingSourceObject: {fileID: 0}
-  m_PrefabInstance: {fileID: 0}
-  m_PrefabAsset: {fileID: 0}
-  m_GameObject: {fileID: 388922541}
-  serializedVersion: 2
-  m_LocalRotation: {x: 0, y: 0, z: 0, w: 1}
-  m_LocalPosition: {x: 0.1, y: -38.5, z: 0}
-  m_LocalScale: {x: 57.87897, y: 53.80425, z: 1}
-  m_ConstrainProportionsScale: 1
-  m_Children: []
-  m_Father: {fileID: 0}
-  m_LocalEulerAnglesHint: {x: 0, y: 0, z: 0}
---- !u!114 &388922545
-MonoBehaviour:
-  m_ObjectHideFlags: 0
-  m_CorrespondingSourceObject: {fileID: 0}
-  m_PrefabInstance: {fileID: 0}
-  m_PrefabAsset: {fileID: 0}
-  m_GameObject: {fileID: 388922541}
-  m_Enabled: 1
-  m_EditorHideFlags: 0
-  m_Script: {fileID: 11500000, guid: 7cf7307da99594ea9a8900ddc4aa14f0, type: 3}
-  m_Name: 
-  m_EditorClassIdentifier: Assembly-CSharp::CatchMeowIfYouCan.Player.CatInput
-  swipeThreshold: 50
-  enableKeyboardInput: 1
---- !u!114 &388922546
-MonoBehaviour:
-  m_ObjectHideFlags: 0
-  m_CorrespondingSourceObject: {fileID: 0}
-  m_PrefabInstance: {fileID: 0}
-  m_PrefabAsset: {fileID: 0}
-  m_GameObject: {fileID: 388922541}
-  m_Enabled: 1
-  m_EditorHideFlags: 0
-  m_Script: {fileID: 11500000, guid: e6ca6082ff5d79847b608adc29335ad8, type: 3}
-  m_Name: 
-  m_EditorClassIdentifier: Assembly-CSharp::Player
-  gravity: 5
-  jumpForce: 10
---- !u!114 &388922547
-MonoBehaviour:
-  m_ObjectHideFlags: 0
-  m_CorrespondingSourceObject: {fileID: 0}
-  m_PrefabInstance: {fileID: 0}
-  m_PrefabAsset: {fileID: 0}
-  m_GameObject: {fileID: 388922541}
-  m_Enabled: 1
-  m_EditorHideFlags: 0
-  m_Script: {fileID: 11500000, guid: 3d479c40036fd4a938d8e966235a0f66, type: 3}
-  m_Name: 
-  m_EditorClassIdentifier: Assembly-CSharp::CatController
-  laneDistance: 3
-  laneChangeSpeed: 10
-  jumpForce: 12
-  slideDistance: 2
-  slideSpeed: 8
-  currentLane: 0
-  groundCheck: {fileID: 0}
-  groundCheckRadius: 0.2
-  groundLayer:
-    serializedVersion: 2
-    m_Bits: 0
---- !u!114 &388922548
-MonoBehaviour:
-  m_ObjectHideFlags: 0
-  m_CorrespondingSourceObject: {fileID: 0}
-  m_PrefabInstance: {fileID: 0}
-  m_PrefabAsset: {fileID: 0}
-  m_GameObject: {fileID: 388922541}
-  m_Enabled: 1
-  m_EditorHideFlags: 0
-  m_Script: {fileID: 11500000, guid: bee2cc49a55e24ed5afcf7451d5c6177, type: 3}
-  m_Name: 
-  m_EditorClassIdentifier: Assembly-CSharp::CatchMeowIfYouCan.Player.CatAnimator
-  groundedParam: IsGrounded
-  slidingParam: IsSliding
-  movingParam: IsMoving
-  jumpTrigger: Jump
-  slideTrigger: Slide
-  hitTrigger: Hit
-  celebrateTrigger: Celebrate
-  animationSpeed: 1
-  flipSpriteOnTurn: 1
---- !u!143 &388922549
-CharacterController:
-  m_ObjectHideFlags: 0
-  m_CorrespondingSourceObject: {fileID: 0}
-  m_PrefabInstance: {fileID: 0}
-  m_PrefabAsset: {fileID: 0}
-  m_GameObject: {fileID: 388922541}
-  m_Material: {fileID: 0}
-  m_IncludeLayers:
-    serializedVersion: 2
-    m_Bits: 0
-  m_ExcludeLayers:
-    serializedVersion: 2
-    m_Bits: 0
-  m_LayerOverridePriority: 0
-  m_ProvidesContacts: 0
-  m_Enabled: 1
-  serializedVersion: 3
-  m_Height: 0.18
-  m_Radius: 0.105
-  m_SlopeLimit: 45
-  m_StepOffset: 0.3
-  m_SkinWidth: 0.08
-  m_MinMoveDistance: 0.001
-  m_Center: {x: 0, y: 0, z: 0}
-=======
->>>>>>> 401b065a
 --- !u!1 &485838439
 GameObject:
   m_ObjectHideFlags: 0

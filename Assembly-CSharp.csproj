<<<<<<< HEAD
﻿<?xml version="1.0" encoding="utf-8"?>
<Project ToolsVersion="4.0" DefaultTargets="Build" xmlns="http://schemas.microsoft.com/developer/msbuild/2003">
  <!-- Generated file, do not modify, your changes will be overwritten (use AssetPostprocessor.OnGeneratedCSProject) -->
  <PropertyGroup>
    <LangVersion>9.0</LangVersion>
=======
﻿<Project>
  <!-- Generated file, do not modify, your changes will be overwritten (use AssetPostprocessor.OnGeneratedCSProject) -->
  <PropertyGroup>
    <BaseIntermediateOutputPath>Temp/obj/$(MSBuildProjectName)</BaseIntermediateOutputPath>
    <IntermediateOutputPath>$(BaseIntermediateOutputPath)</IntermediateOutputPath>
    <AppendTargetFrameworkToOutputPath>false</AppendTargetFrameworkToOutputPath>
    <UseCommonOutputDirectory>true</UseCommonOutputDirectory>
    <OutputPath>Temp/bin/Debug/</OutputPath>
>>>>>>> 59cf188e
  </PropertyGroup>
  <PropertyGroup>
<<<<<<< HEAD
    <Configuration Condition=" '$(Configuration)' == '' ">Debug</Configuration>
    <Platform Condition=" '$(Platform)' == '' ">AnyCPU</Platform>
    <ProductVersion>10.0.20506</ProductVersion>
    <SchemaVersion>2.0</SchemaVersion>
=======
    <GenerateAssemblyInfo>false</GenerateAssemblyInfo>
    <EnableDefaultItems>false</EnableDefaultItems>
    <LangVersion>9.0</LangVersion>
>>>>>>> 59cf188e
    <RootNamespace></RootNamespace>
    <ProjectGuid>{F399FFB2-FC64-C894-6957-5BD470EB1754}</ProjectGuid>
    <OutputType>Library</OutputType>
    <AssemblyName>Assembly-CSharp</AssemblyName>
    <TargetFrameworkVersion>v4.7.1</TargetFrameworkVersion>
    <FileAlignment>512</FileAlignment>
    <BaseDirectory>.</BaseDirectory>
  </PropertyGroup>
  <PropertyGroup>
    <NoWarn>0169;USG0001</NoWarn>
    <DefineConstants>UNITY_6000_2_6;UNITY_6000_2;UNITY_6000;UNITY_5_3_OR_NEWER;UNITY_5_4_OR_NEWER;UNITY_5_5_OR_NEWER;UNITY_5_6_OR_NEWER;UNITY_2017_1_OR_NEWER;UNITY_2017_2_OR_NEWER;UNITY_2017_3_OR_NEWER;UNITY_2017_4_OR_NEWER;UNITY_2018_1_OR_NEWER;UNITY_2018_2_OR_NEWER;UNITY_2018_3_OR_NEWER;UNITY_2018_4_OR_NEWER;UNITY_2019_1_OR_NEWER;UNITY_2019_2_OR_NEWER;UNITY_2019_3_OR_NEWER;UNITY_2019_4_OR_NEWER;UNITY_2020_1_OR_NEWER;UNITY_2020_2_OR_NEWER;UNITY_2020_3_OR_NEWER;UNITY_2021_1_OR_NEWER;UNITY_2021_2_OR_NEWER;UNITY_2021_3_OR_NEWER;UNITY_2022_1_OR_NEWER;UNITY_2022_2_OR_NEWER;UNITY_2022_3_OR_NEWER;UNITY_2023_1_OR_NEWER;UNITY_2023_2_OR_NEWER;UNITY_2023_3_OR_NEWER;UNITY_6000_0_OR_NEWER;UNITY_6000_1_OR_NEWER;UNITY_6000_2_OR_NEWER;PLATFORM_ARCH_64;UNITY_64;UNITY_INCLUDE_TESTS;ENABLE_AR;ENABLE_AUDIO;ENABLE_CACHING;ENABLE_CLOTH;ENABLE_MICROPHONE;ENABLE_MULTIPLE_DISPLAYS;ENABLE_PHYSICS;ENABLE_TEXTURE_STREAMING;ENABLE_VIRTUALTEXTURING;ENABLE_LZMA;ENABLE_UNITYEVENTS;ENABLE_VR;ENABLE_WEBCAM;ENABLE_UNITYWEBREQUEST;ENABLE_WWW;ENABLE_CLOUD_SERVICES;ENABLE_CLOUD_SERVICES_ADS;ENABLE_CLOUD_SERVICES_USE_WEBREQUEST;ENABLE_UNITY_CONSENT;ENABLE_UNITY_CLOUD_IDENTIFIERS;ENABLE_CLOUD_SERVICES_CRASH_REPORTING;ENABLE_CLOUD_SERVICES_NATIVE_CRASH_REPORTING;ENABLE_CLOUD_SERVICES_PURCHASING;ENABLE_CLOUD_SERVICES_ANALYTICS;ENABLE_CLOUD_SERVICES_BUILD;ENABLE_EDITOR_GAME_SERVICES;ENABLE_UNITY_GAME_SERVICES_ANALYTICS_SUPPORT;ENABLE_CLOUD_LICENSE;ENABLE_EDITOR_HUB_LICENSE;ENABLE_WEBSOCKET_CLIENT;ENABLE_GENERATE_NATIVE_PLUGINS_FOR_ASSEMBLIES_API;ENABLE_DIRECTOR_AUDIO;ENABLE_DIRECTOR_TEXTURE;ENABLE_MANAGED_JOBS;ENABLE_MANAGED_TRANSFORM_JOBS;ENABLE_MANAGED_ANIMATION_JOBS;ENABLE_MANAGED_AUDIO_JOBS;ENABLE_MANAGED_UNITYTLS;INCLUDE_DYNAMIC_GI;ENABLE_SCRIPTING_GC_WBARRIERS;PLATFORM_SUPPORTS_MONO;RENDER_SOFTWARE_CURSOR;ENABLE_MARSHALLING_TESTS;ENABLE_VIDEO;ENABLE_NAVIGATION_OFFMESHLINK_TO_NAVMESHLINK;ENABLE_ACCELERATOR_CLIENT_DEBUGGING;TEXTCORE_1_0_OR_NEWER;EDITOR_ONLY_NAVMESH_BUILDER_DEPRECATED;PLATFORM_STANDALONE_OSX;PLATFORM_STANDALONE;UNITY_STANDALONE_OSX;UNITY_STANDALONE;ENABLE_GAMECENTER;ENABLE_RUNTIME_GI;ENABLE_MOVIES;ENABLE_NETWORK;ENABLE_CRUNCH_TEXTURE_COMPRESSION;ENABLE_CLOUD_SERVICES_ENGINE_DIAGNOSTICS;ENABLE_CLUSTER_SYNC;ENABLE_CLUSTERINPUT;ENABLE_SPATIALTRACKING;PLATFORM_HAS_CUSTOM_MUTEX;PLATFORM_UPDATES_TIME_OUTSIDE_OF_PLAYER_LOOP;ENABLE_MONO;NET_STANDARD_2_0;NET_STANDARD;NET_STANDARD_2_1;NETSTANDARD;NETSTANDARD2_1;ENABLE_PROFILER;DEBUG;TRACE;UNITY_ASSERTIONS;UNITY_EDITOR;UNITY_EDITOR_64;UNITY_EDITOR_OSX;ENABLE_UNITY_COLLECTIONS_CHECKS;ENABLE_BURST_AOT;UNITY_TEAM_LICENSE;ENABLE_CUSTOM_RENDER_TEXTURE;ENABLE_DIRECTOR;ENABLE_LOCALIZATION;ENABLE_SPRITES;ENABLE_TERRAIN;ENABLE_TILEMAP;ENABLE_TIMELINE;ENABLE_LEGACY_INPUT_MANAGER;TEXTCORE_FONT_ENGINE_1_5_OR_NEWER;TEXTCORE_TEXT_ENGINE_1_5_OR_NEWER;CSHARP_7_OR_LATER;CSHARP_7_3_OR_NEWER</DefineConstants>
    <AllowUnsafeBlocks>False</AllowUnsafeBlocks>
<<<<<<< HEAD
  </PropertyGroup>
  <PropertyGroup Condition=" '$(Configuration)|$(Platform)' == 'Debug|AnyCPU' ">
    <DebugSymbols>true</DebugSymbols>
    <DebugType>full</DebugType>
    <Optimize>false</Optimize>
    <OutputPath>Temp/bin/Debug/</OutputPath>
    <ErrorReport>prompt</ErrorReport>
    <WarningLevel>4</WarningLevel>
  </PropertyGroup>
  <PropertyGroup Condition=" '$(Configuration)|$(Platform)' == 'Release|AnyCPU' ">
    <DebugType>pdbonly</DebugType>
    <Optimize>true</Optimize>
    <OutputPath>Temp/bin/Release/</OutputPath>
    <ErrorReport>prompt</ErrorReport>
    <WarningLevel>4</WarningLevel>
=======
>>>>>>> 59cf188e
  </PropertyGroup>
  <PropertyGroup>
    <NoConfig>true</NoConfig>
    <NoStdLib>true</NoStdLib>
    <AddAdditionalExplicitAssemblyReferences>false</AddAdditionalExplicitAssemblyReferences>
    <ImplicitlyExpandNETStandardFacades>false</ImplicitlyExpandNETStandardFacades>
    <ImplicitlyExpandDesignTimeFacades>false</ImplicitlyExpandDesignTimeFacades>
  </PropertyGroup>
  <PropertyGroup>
    <ProjectTypeGuids>{E097FAD1-6243-4DAD-9C02-E9B9EFC3FFC1};{FAE04EC0-301F-11D3-BF4B-00C04F79EFBC}</ProjectTypeGuids>
    <UnityProjectGenerator>Package</UnityProjectGenerator>
    <UnityProjectGeneratorVersion>2.0.23</UnityProjectGeneratorVersion>
<<<<<<< HEAD
    <UnityProjectGeneratorStyle>Legacy</UnityProjectGeneratorStyle>
=======
    <UnityProjectGeneratorStyle>SDK</UnityProjectGeneratorStyle>
>>>>>>> 59cf188e
    <UnityProjectType>Game:1</UnityProjectType>
    <UnityBuildTarget>StandaloneOSX:2</UnityBuildTarget>
    <UnityVersion>6000.2.6f1</UnityVersion>
  </PropertyGroup>
  <ItemGroup>
<<<<<<< HEAD
    <Analyzer Include="/Applications/Visual Studio.app/Contents/Resources/lib/monodevelop/AddIns/MonoDevelop.Unity/Analyzers/Microsoft.Unity.Analyzers.dll" />
    <Analyzer Include="/Applications/Unity/Hub/Editor/6000.2.6f1/Unity.app/Contents/Tools/Unity.SourceGenerators/Unity.SourceGenerators.dll" />
    <Analyzer Include="/Applications/Unity/Hub/Editor/6000.2.6f1/Unity.app/Contents/Tools/Unity.SourceGenerators/Unity.Properties.SourceGenerator.dll" />
    <Analyzer Include="/Applications/Unity/Hub/Editor/6000.2.6f1/Unity.app/Contents/Tools/Unity.SourceGenerators/Unity.UIToolkit.SourceGenerator.dll" />
=======
    <Analyzer Include="/Users/huynh/.vscode/extensions/visualstudiotoolsforunity.vstuc-1.1.3/Analyzers/Microsoft.Unity.Analyzers.dll" />
    <Analyzer Include="/Applications/Unity/Hub/Editor/6000.2.6f1/Unity.app/Contents/Tools/Unity.SourceGenerators/Unity.SourceGenerators.dll" />
    <Analyzer Include="/Applications/Unity/Hub/Editor/6000.2.6f1/Unity.app/Contents/Tools/Unity.SourceGenerators/Unity.Properties.SourceGenerator.dll" />
    <Analyzer Include="/Applications/Unity/Hub/Editor/6000.2.6f1/Unity.app/Contents/Tools/Unity.SourceGenerators/Unity.UIToolkit.SourceGenerator.dll" />
    <Analyzer Include="/Users/huynh/Projects/CatchMeowIfYouCan/Library/PackageCache/com.unity.ai.inference@4ac711cab9a3/Runtime/Core/SourceGenerator/SourceGenerators.dll" />
    <Analyzer Include="/Users/huynh/Projects/CatchMeowIfYouCan/Library/PackageCache/com.unity.dt.app-ui@7b87c8225c06/Runtime/SourceGenerators/netstandard2.0/EnumToLowerCase.dll" />
>>>>>>> 59cf188e
  </ItemGroup>
  <ItemGroup>
    <Compile Include="Assets/Scripts/Collectibles/GemCollectible.cs" />
    <Compile Include="Assets/Scripts/Core/AudioManager.cs" />
    <Compile Include="Assets/Scripts/Collectibles/BaseCollectible.cs" />
    <Compile Include="Assets/Scripts/Obstacles/BaseObstacle.cs" />
    <Compile Include="Assets/Scripts/PowerUps/SpeedBoostPowerUp.cs" />
    <Compile Include="Assets/Scripts/Environment/StreetSegment.cs" />
    <Compile Include="Assets/Scripts/Collectibles/CollectibleManager.cs" />
    <Compile Include="Assets/Scripts/Core/ScoreManager.cs" />
    <Compile Include="Assets/Scripts/Obstacles/CarObstacle.cs" />
    <Compile Include="Assets/Scripts/Catcher/CatcherAI.cs" />
    <Compile Include="Assets/Scripts/PowerUps/BasePowerUp.cs" />
    <Compile Include="Assets/Scripts/PowerUps/ShieldPowerUp.cs" />
    <Compile Include="Assets/Scripts/UI/GameplayUI.cs" />
<<<<<<< HEAD
    <Compile Include="Assets/Scripts/Core/AudioManager.cs" />
    <Compile Include="Assets/Scripts/Collectibles/BaseCollectible.cs" />
    <Compile Include="Assets/Scripts/Catcher/CatcherAnimator.cs" />
    <Compile Include="Assets/Scripts/Obstacles/BaseObstacle.cs" />
=======
    <Compile Include="Assets/Scripts/Catcher/CatcherAnimator.cs" />
>>>>>>> 59cf188e
    <Compile Include="Assets/Scripts/Environment/StreetGenerator.cs" />
    <Compile Include="Assets/Scripts/PowerUps/MagnetPowerUp.cs" />
    <Compile Include="Assets/Scripts/Player/CatBasicController.cs" />
    <Compile Include="Assets/Scripts/Player/CatAnimator.cs" />
    <Compile Include="Assets/Scripts/UI/GameOverUI.cs" />
    <Compile Include="Assets/Scripts/UI/MainMenuUI.cs" />
    <Compile Include="Assets/Scripts/Obstacles/TrashBinObstacle.cs" />
    <Compile Include="Assets/Scripts/Player/CatInput.cs" />
    <Compile Include="Assets/Scripts/Environment/BackgroundScroller.cs" />
    <Compile Include="Assets/Scripts/PowerUps/RocketShoesPowerUp.cs" />
    <Compile Include="Assets/Scripts/Obstacles/ObstacleManager.cs" />
    <Compile Include="Assets/Scripts/Core/GameManager.cs" />
<<<<<<< HEAD
    <Compile Include="Assets/Scripts/Environment/StreetSegment.cs" />
    <Compile Include="Assets/Scripts/Collectibles/CollectibleManager.cs" />
    <Compile Include="Assets/Scripts/Core/ScoreManager.cs" />
    <Compile Include="Assets/Scripts/Player/CatController.cs" />
    <Compile Include="Assets/Scripts/Obstacles/CarObstacle.cs" />
    <Compile Include="Assets/Scripts/Catcher/CatcherController.cs" />
    <Compile Include="Assets/Scripts/Catcher/CatcherAI.cs" />
=======
    <Compile Include="Assets/Scripts/Player/CatController.cs" />
    <Compile Include="Assets/Scripts/Catcher/CatcherController.cs" />
>>>>>>> 59cf188e
    <Compile Include="Assets/Scripts/UI/SettingsUI.cs" />
    <Compile Include="Assets/Scripts/UI/UIManager.cs" />
    <Compile Include="Assets/Scripts/Collectibles/CoinCollectible.cs" />
    <Compile Include="Assets/Scripts/UI/PauseMenuUI.cs" />
<<<<<<< HEAD
    <Compile Include="Assets/Scripts/PowerUps/BasePowerUp.cs" />
=======
>>>>>>> 59cf188e
  </ItemGroup>
  <ItemGroup>
    <Reference Include="UnityEngine">
      <HintPath>/Applications/Unity/Hub/Editor/6000.2.6f1/Unity.app/Contents/Managed/UnityEngine/UnityEngine.dll</HintPath>
      <Private>False</Private>
    </Reference>
    <Reference Include="UnityEngine.AIModule">
      <HintPath>/Applications/Unity/Hub/Editor/6000.2.6f1/Unity.app/Contents/Managed/UnityEngine/UnityEngine.AIModule.dll</HintPath>
      <Private>False</Private>
    </Reference>
    <Reference Include="UnityEngine.ARModule">
      <HintPath>/Applications/Unity/Hub/Editor/6000.2.6f1/Unity.app/Contents/Managed/UnityEngine/UnityEngine.ARModule.dll</HintPath>
      <Private>False</Private>
    </Reference>
    <Reference Include="UnityEngine.AccessibilityModule">
      <HintPath>/Applications/Unity/Hub/Editor/6000.2.6f1/Unity.app/Contents/Managed/UnityEngine/UnityEngine.AccessibilityModule.dll</HintPath>
      <Private>False</Private>
    </Reference>
    <Reference Include="UnityEngine.AndroidJNIModule">
      <HintPath>/Applications/Unity/Hub/Editor/6000.2.6f1/Unity.app/Contents/Managed/UnityEngine/UnityEngine.AndroidJNIModule.dll</HintPath>
      <Private>False</Private>
    </Reference>
    <Reference Include="UnityEngine.AnimationModule">
      <HintPath>/Applications/Unity/Hub/Editor/6000.2.6f1/Unity.app/Contents/Managed/UnityEngine/UnityEngine.AnimationModule.dll</HintPath>
      <Private>False</Private>
    </Reference>
    <Reference Include="UnityEngine.AssetBundleModule">
      <HintPath>/Applications/Unity/Hub/Editor/6000.2.6f1/Unity.app/Contents/Managed/UnityEngine/UnityEngine.AssetBundleModule.dll</HintPath>
      <Private>False</Private>
    </Reference>
    <Reference Include="UnityEngine.AudioModule">
      <HintPath>/Applications/Unity/Hub/Editor/6000.2.6f1/Unity.app/Contents/Managed/UnityEngine/UnityEngine.AudioModule.dll</HintPath>
      <Private>False</Private>
    </Reference>
    <Reference Include="UnityEngine.ClothModule">
      <HintPath>/Applications/Unity/Hub/Editor/6000.2.6f1/Unity.app/Contents/Managed/UnityEngine/UnityEngine.ClothModule.dll</HintPath>
      <Private>False</Private>
    </Reference>
    <Reference Include="UnityEngine.ClusterInputModule">
      <HintPath>/Applications/Unity/Hub/Editor/6000.2.6f1/Unity.app/Contents/Managed/UnityEngine/UnityEngine.ClusterInputModule.dll</HintPath>
      <Private>False</Private>
    </Reference>
    <Reference Include="UnityEngine.ClusterRendererModule">
      <HintPath>/Applications/Unity/Hub/Editor/6000.2.6f1/Unity.app/Contents/Managed/UnityEngine/UnityEngine.ClusterRendererModule.dll</HintPath>
      <Private>False</Private>
    </Reference>
    <Reference Include="UnityEngine.ContentLoadModule">
      <HintPath>/Applications/Unity/Hub/Editor/6000.2.6f1/Unity.app/Contents/Managed/UnityEngine/UnityEngine.ContentLoadModule.dll</HintPath>
      <Private>False</Private>
    </Reference>
    <Reference Include="UnityEngine.CoreModule">
      <HintPath>/Applications/Unity/Hub/Editor/6000.2.6f1/Unity.app/Contents/Managed/UnityEngine/UnityEngine.CoreModule.dll</HintPath>
      <Private>False</Private>
    </Reference>
    <Reference Include="UnityEngine.CrashReportingModule">
      <HintPath>/Applications/Unity/Hub/Editor/6000.2.6f1/Unity.app/Contents/Managed/UnityEngine/UnityEngine.CrashReportingModule.dll</HintPath>
      <Private>False</Private>
    </Reference>
    <Reference Include="UnityEngine.DSPGraphModule">
      <HintPath>/Applications/Unity/Hub/Editor/6000.2.6f1/Unity.app/Contents/Managed/UnityEngine/UnityEngine.DSPGraphModule.dll</HintPath>
      <Private>False</Private>
    </Reference>
    <Reference Include="UnityEngine.DirectorModule">
      <HintPath>/Applications/Unity/Hub/Editor/6000.2.6f1/Unity.app/Contents/Managed/UnityEngine/UnityEngine.DirectorModule.dll</HintPath>
      <Private>False</Private>
    </Reference>
    <Reference Include="UnityEngine.GIModule">
      <HintPath>/Applications/Unity/Hub/Editor/6000.2.6f1/Unity.app/Contents/Managed/UnityEngine/UnityEngine.GIModule.dll</HintPath>
      <Private>False</Private>
    </Reference>
    <Reference Include="UnityEngine.GameCenterModule">
      <HintPath>/Applications/Unity/Hub/Editor/6000.2.6f1/Unity.app/Contents/Managed/UnityEngine/UnityEngine.GameCenterModule.dll</HintPath>
      <Private>False</Private>
    </Reference>
    <Reference Include="UnityEngine.GraphicsStateCollectionSerializerModule">
      <HintPath>/Applications/Unity/Hub/Editor/6000.2.6f1/Unity.app/Contents/Managed/UnityEngine/UnityEngine.GraphicsStateCollectionSerializerModule.dll</HintPath>
      <Private>False</Private>
    </Reference>
    <Reference Include="UnityEngine.GridModule">
      <HintPath>/Applications/Unity/Hub/Editor/6000.2.6f1/Unity.app/Contents/Managed/UnityEngine/UnityEngine.GridModule.dll</HintPath>
      <Private>False</Private>
    </Reference>
    <Reference Include="UnityEngine.HierarchyCoreModule">
      <HintPath>/Applications/Unity/Hub/Editor/6000.2.6f1/Unity.app/Contents/Managed/UnityEngine/UnityEngine.HierarchyCoreModule.dll</HintPath>
      <Private>False</Private>
    </Reference>
    <Reference Include="UnityEngine.HotReloadModule">
      <HintPath>/Applications/Unity/Hub/Editor/6000.2.6f1/Unity.app/Contents/Managed/UnityEngine/UnityEngine.HotReloadModule.dll</HintPath>
      <Private>False</Private>
    </Reference>
    <Reference Include="UnityEngine.IMGUIModule">
      <HintPath>/Applications/Unity/Hub/Editor/6000.2.6f1/Unity.app/Contents/Managed/UnityEngine/UnityEngine.IMGUIModule.dll</HintPath>
      <Private>False</Private>
    </Reference>
    <Reference Include="UnityEngine.IdentifiersModule">
      <HintPath>/Applications/Unity/Hub/Editor/6000.2.6f1/Unity.app/Contents/Managed/UnityEngine/UnityEngine.IdentifiersModule.dll</HintPath>
      <Private>False</Private>
    </Reference>
    <Reference Include="UnityEngine.ImageConversionModule">
      <HintPath>/Applications/Unity/Hub/Editor/6000.2.6f1/Unity.app/Contents/Managed/UnityEngine/UnityEngine.ImageConversionModule.dll</HintPath>
      <Private>False</Private>
    </Reference>
    <Reference Include="UnityEngine.InputModule">
      <HintPath>/Applications/Unity/Hub/Editor/6000.2.6f1/Unity.app/Contents/Managed/UnityEngine/UnityEngine.InputModule.dll</HintPath>
      <Private>False</Private>
    </Reference>
    <Reference Include="UnityEngine.InputForUIModule">
      <HintPath>/Applications/Unity/Hub/Editor/6000.2.6f1/Unity.app/Contents/Managed/UnityEngine/UnityEngine.InputForUIModule.dll</HintPath>
      <Private>False</Private>
    </Reference>
    <Reference Include="UnityEngine.InputLegacyModule">
      <HintPath>/Applications/Unity/Hub/Editor/6000.2.6f1/Unity.app/Contents/Managed/UnityEngine/UnityEngine.InputLegacyModule.dll</HintPath>
      <Private>False</Private>
    </Reference>
    <Reference Include="UnityEngine.InsightsModule">
      <HintPath>/Applications/Unity/Hub/Editor/6000.2.6f1/Unity.app/Contents/Managed/UnityEngine/UnityEngine.InsightsModule.dll</HintPath>
      <Private>False</Private>
    </Reference>
    <Reference Include="UnityEngine.JSONSerializeModule">
      <HintPath>/Applications/Unity/Hub/Editor/6000.2.6f1/Unity.app/Contents/Managed/UnityEngine/UnityEngine.JSONSerializeModule.dll</HintPath>
      <Private>False</Private>
    </Reference>
    <Reference Include="UnityEngine.LocalizationModule">
      <HintPath>/Applications/Unity/Hub/Editor/6000.2.6f1/Unity.app/Contents/Managed/UnityEngine/UnityEngine.LocalizationModule.dll</HintPath>
      <Private>False</Private>
    </Reference>
    <Reference Include="UnityEngine.MarshallingModule">
      <HintPath>/Applications/Unity/Hub/Editor/6000.2.6f1/Unity.app/Contents/Managed/UnityEngine/UnityEngine.MarshallingModule.dll</HintPath>
      <Private>False</Private>
    </Reference>
    <Reference Include="UnityEngine.MultiplayerModule">
      <HintPath>/Applications/Unity/Hub/Editor/6000.2.6f1/Unity.app/Contents/Managed/UnityEngine/UnityEngine.MultiplayerModule.dll</HintPath>
      <Private>False</Private>
    </Reference>
    <Reference Include="UnityEngine.ParticleSystemModule">
      <HintPath>/Applications/Unity/Hub/Editor/6000.2.6f1/Unity.app/Contents/Managed/UnityEngine/UnityEngine.ParticleSystemModule.dll</HintPath>
      <Private>False</Private>
    </Reference>
    <Reference Include="UnityEngine.PerformanceReportingModule">
      <HintPath>/Applications/Unity/Hub/Editor/6000.2.6f1/Unity.app/Contents/Managed/UnityEngine/UnityEngine.PerformanceReportingModule.dll</HintPath>
      <Private>False</Private>
    </Reference>
    <Reference Include="UnityEngine.PhysicsModule">
      <HintPath>/Applications/Unity/Hub/Editor/6000.2.6f1/Unity.app/Contents/Managed/UnityEngine/UnityEngine.PhysicsModule.dll</HintPath>
      <Private>False</Private>
    </Reference>
    <Reference Include="UnityEngine.Physics2DModule">
      <HintPath>/Applications/Unity/Hub/Editor/6000.2.6f1/Unity.app/Contents/Managed/UnityEngine/UnityEngine.Physics2DModule.dll</HintPath>
      <Private>False</Private>
    </Reference>
    <Reference Include="UnityEngine.PropertiesModule">
      <HintPath>/Applications/Unity/Hub/Editor/6000.2.6f1/Unity.app/Contents/Managed/UnityEngine/UnityEngine.PropertiesModule.dll</HintPath>
      <Private>False</Private>
    </Reference>
    <Reference Include="UnityEngine.RuntimeInitializeOnLoadManagerInitializerModule">
      <HintPath>/Applications/Unity/Hub/Editor/6000.2.6f1/Unity.app/Contents/Managed/UnityEngine/UnityEngine.RuntimeInitializeOnLoadManagerInitializerModule.dll</HintPath>
      <Private>False</Private>
    </Reference>
    <Reference Include="UnityEngine.ScreenCaptureModule">
      <HintPath>/Applications/Unity/Hub/Editor/6000.2.6f1/Unity.app/Contents/Managed/UnityEngine/UnityEngine.ScreenCaptureModule.dll</HintPath>
      <Private>False</Private>
    </Reference>
    <Reference Include="UnityEngine.ShaderVariantAnalyticsModule">
      <HintPath>/Applications/Unity/Hub/Editor/6000.2.6f1/Unity.app/Contents/Managed/UnityEngine/UnityEngine.ShaderVariantAnalyticsModule.dll</HintPath>
      <Private>False</Private>
    </Reference>
    <Reference Include="UnityEngine.SharedInternalsModule">
      <HintPath>/Applications/Unity/Hub/Editor/6000.2.6f1/Unity.app/Contents/Managed/UnityEngine/UnityEngine.SharedInternalsModule.dll</HintPath>
      <Private>False</Private>
    </Reference>
    <Reference Include="UnityEngine.SpriteMaskModule">
      <HintPath>/Applications/Unity/Hub/Editor/6000.2.6f1/Unity.app/Contents/Managed/UnityEngine/UnityEngine.SpriteMaskModule.dll</HintPath>
      <Private>False</Private>
    </Reference>
    <Reference Include="UnityEngine.SpriteShapeModule">
      <HintPath>/Applications/Unity/Hub/Editor/6000.2.6f1/Unity.app/Contents/Managed/UnityEngine/UnityEngine.SpriteShapeModule.dll</HintPath>
      <Private>False</Private>
    </Reference>
    <Reference Include="UnityEngine.StreamingModule">
      <HintPath>/Applications/Unity/Hub/Editor/6000.2.6f1/Unity.app/Contents/Managed/UnityEngine/UnityEngine.StreamingModule.dll</HintPath>
      <Private>False</Private>
    </Reference>
    <Reference Include="UnityEngine.SubstanceModule">
      <HintPath>/Applications/Unity/Hub/Editor/6000.2.6f1/Unity.app/Contents/Managed/UnityEngine/UnityEngine.SubstanceModule.dll</HintPath>
      <Private>False</Private>
    </Reference>
    <Reference Include="UnityEngine.SubsystemsModule">
      <HintPath>/Applications/Unity/Hub/Editor/6000.2.6f1/Unity.app/Contents/Managed/UnityEngine/UnityEngine.SubsystemsModule.dll</HintPath>
      <Private>False</Private>
    </Reference>
    <Reference Include="UnityEngine.TLSModule">
      <HintPath>/Applications/Unity/Hub/Editor/6000.2.6f1/Unity.app/Contents/Managed/UnityEngine/UnityEngine.TLSModule.dll</HintPath>
      <Private>False</Private>
    </Reference>
    <Reference Include="UnityEngine.TerrainModule">
      <HintPath>/Applications/Unity/Hub/Editor/6000.2.6f1/Unity.app/Contents/Managed/UnityEngine/UnityEngine.TerrainModule.dll</HintPath>
      <Private>False</Private>
    </Reference>
    <Reference Include="UnityEngine.TerrainPhysicsModule">
      <HintPath>/Applications/Unity/Hub/Editor/6000.2.6f1/Unity.app/Contents/Managed/UnityEngine/UnityEngine.TerrainPhysicsModule.dll</HintPath>
      <Private>False</Private>
    </Reference>
    <Reference Include="UnityEngine.TextCoreFontEngineModule">
      <HintPath>/Applications/Unity/Hub/Editor/6000.2.6f1/Unity.app/Contents/Managed/UnityEngine/UnityEngine.TextCoreFontEngineModule.dll</HintPath>
      <Private>False</Private>
    </Reference>
    <Reference Include="UnityEngine.TextCoreTextEngineModule">
      <HintPath>/Applications/Unity/Hub/Editor/6000.2.6f1/Unity.app/Contents/Managed/UnityEngine/UnityEngine.TextCoreTextEngineModule.dll</HintPath>
      <Private>False</Private>
    </Reference>
    <Reference Include="UnityEngine.TextRenderingModule">
      <HintPath>/Applications/Unity/Hub/Editor/6000.2.6f1/Unity.app/Contents/Managed/UnityEngine/UnityEngine.TextRenderingModule.dll</HintPath>
      <Private>False</Private>
    </Reference>
    <Reference Include="UnityEngine.TilemapModule">
      <HintPath>/Applications/Unity/Hub/Editor/6000.2.6f1/Unity.app/Contents/Managed/UnityEngine/UnityEngine.TilemapModule.dll</HintPath>
      <Private>False</Private>
    </Reference>
    <Reference Include="UnityEngine.UIModule">
      <HintPath>/Applications/Unity/Hub/Editor/6000.2.6f1/Unity.app/Contents/Managed/UnityEngine/UnityEngine.UIModule.dll</HintPath>
      <Private>False</Private>
    </Reference>
    <Reference Include="UnityEngine.UIElementsModule">
      <HintPath>/Applications/Unity/Hub/Editor/6000.2.6f1/Unity.app/Contents/Managed/UnityEngine/UnityEngine.UIElementsModule.dll</HintPath>
      <Private>False</Private>
    </Reference>
    <Reference Include="UnityEngine.UmbraModule">
      <HintPath>/Applications/Unity/Hub/Editor/6000.2.6f1/Unity.app/Contents/Managed/UnityEngine/UnityEngine.UmbraModule.dll</HintPath>
      <Private>False</Private>
    </Reference>
    <Reference Include="UnityEngine.UnityAnalyticsModule">
      <HintPath>/Applications/Unity/Hub/Editor/6000.2.6f1/Unity.app/Contents/Managed/UnityEngine/UnityEngine.UnityAnalyticsModule.dll</HintPath>
      <Private>False</Private>
    </Reference>
    <Reference Include="UnityEngine.UnityAnalyticsCommonModule">
      <HintPath>/Applications/Unity/Hub/Editor/6000.2.6f1/Unity.app/Contents/Managed/UnityEngine/UnityEngine.UnityAnalyticsCommonModule.dll</HintPath>
      <Private>False</Private>
    </Reference>
    <Reference Include="UnityEngine.UnityConnectModule">
      <HintPath>/Applications/Unity/Hub/Editor/6000.2.6f1/Unity.app/Contents/Managed/UnityEngine/UnityEngine.UnityConnectModule.dll</HintPath>
      <Private>False</Private>
    </Reference>
    <Reference Include="UnityEngine.UnityConsentModule">
      <HintPath>/Applications/Unity/Hub/Editor/6000.2.6f1/Unity.app/Contents/Managed/UnityEngine/UnityEngine.UnityConsentModule.dll</HintPath>
      <Private>False</Private>
    </Reference>
    <Reference Include="UnityEngine.UnityCurlModule">
      <HintPath>/Applications/Unity/Hub/Editor/6000.2.6f1/Unity.app/Contents/Managed/UnityEngine/UnityEngine.UnityCurlModule.dll</HintPath>
      <Private>False</Private>
    </Reference>
    <Reference Include="UnityEngine.UnityTestProtocolModule">
      <HintPath>/Applications/Unity/Hub/Editor/6000.2.6f1/Unity.app/Contents/Managed/UnityEngine/UnityEngine.UnityTestProtocolModule.dll</HintPath>
      <Private>False</Private>
    </Reference>
    <Reference Include="UnityEngine.UnityWebRequestModule">
      <HintPath>/Applications/Unity/Hub/Editor/6000.2.6f1/Unity.app/Contents/Managed/UnityEngine/UnityEngine.UnityWebRequestModule.dll</HintPath>
      <Private>False</Private>
    </Reference>
    <Reference Include="UnityEngine.UnityWebRequestAssetBundleModule">
      <HintPath>/Applications/Unity/Hub/Editor/6000.2.6f1/Unity.app/Contents/Managed/UnityEngine/UnityEngine.UnityWebRequestAssetBundleModule.dll</HintPath>
      <Private>False</Private>
    </Reference>
    <Reference Include="UnityEngine.UnityWebRequestAudioModule">
      <HintPath>/Applications/Unity/Hub/Editor/6000.2.6f1/Unity.app/Contents/Managed/UnityEngine/UnityEngine.UnityWebRequestAudioModule.dll</HintPath>
      <Private>False</Private>
    </Reference>
    <Reference Include="UnityEngine.UnityWebRequestTextureModule">
      <HintPath>/Applications/Unity/Hub/Editor/6000.2.6f1/Unity.app/Contents/Managed/UnityEngine/UnityEngine.UnityWebRequestTextureModule.dll</HintPath>
      <Private>False</Private>
    </Reference>
    <Reference Include="UnityEngine.UnityWebRequestWWWModule">
      <HintPath>/Applications/Unity/Hub/Editor/6000.2.6f1/Unity.app/Contents/Managed/UnityEngine/UnityEngine.UnityWebRequestWWWModule.dll</HintPath>
      <Private>False</Private>
    </Reference>
    <Reference Include="UnityEngine.VFXModule">
      <HintPath>/Applications/Unity/Hub/Editor/6000.2.6f1/Unity.app/Contents/Managed/UnityEngine/UnityEngine.VFXModule.dll</HintPath>
      <Private>False</Private>
    </Reference>
    <Reference Include="UnityEngine.VRModule">
      <HintPath>/Applications/Unity/Hub/Editor/6000.2.6f1/Unity.app/Contents/Managed/UnityEngine/UnityEngine.VRModule.dll</HintPath>
      <Private>False</Private>
    </Reference>
    <Reference Include="UnityEngine.VehiclesModule">
      <HintPath>/Applications/Unity/Hub/Editor/6000.2.6f1/Unity.app/Contents/Managed/UnityEngine/UnityEngine.VehiclesModule.dll</HintPath>
      <Private>False</Private>
    </Reference>
    <Reference Include="UnityEngine.VideoModule">
      <HintPath>/Applications/Unity/Hub/Editor/6000.2.6f1/Unity.app/Contents/Managed/UnityEngine/UnityEngine.VideoModule.dll</HintPath>
      <Private>False</Private>
    </Reference>
    <Reference Include="UnityEngine.VirtualTexturingModule">
      <HintPath>/Applications/Unity/Hub/Editor/6000.2.6f1/Unity.app/Contents/Managed/UnityEngine/UnityEngine.VirtualTexturingModule.dll</HintPath>
      <Private>False</Private>
    </Reference>
    <Reference Include="UnityEngine.WindModule">
      <HintPath>/Applications/Unity/Hub/Editor/6000.2.6f1/Unity.app/Contents/Managed/UnityEngine/UnityEngine.WindModule.dll</HintPath>
      <Private>False</Private>
    </Reference>
    <Reference Include="UnityEngine.XRModule">
      <HintPath>/Applications/Unity/Hub/Editor/6000.2.6f1/Unity.app/Contents/Managed/UnityEngine/UnityEngine.XRModule.dll</HintPath>
      <Private>False</Private>
    </Reference>
    <Reference Include="UnityEditor">
      <HintPath>/Applications/Unity/Hub/Editor/6000.2.6f1/Unity.app/Contents/Managed/UnityEngine/UnityEditor.dll</HintPath>
      <Private>False</Private>
    </Reference>
    <Reference Include="UnityEditor.AccessibilityModule">
      <HintPath>/Applications/Unity/Hub/Editor/6000.2.6f1/Unity.app/Contents/Managed/UnityEngine/UnityEditor.AccessibilityModule.dll</HintPath>
      <Private>False</Private>
    </Reference>
    <Reference Include="UnityEditor.AdaptivePerformanceModule">
      <HintPath>/Applications/Unity/Hub/Editor/6000.2.6f1/Unity.app/Contents/Managed/UnityEngine/UnityEditor.AdaptivePerformanceModule.dll</HintPath>
      <Private>False</Private>
    </Reference>
    <Reference Include="UnityEditor.BuildProfileModule">
      <HintPath>/Applications/Unity/Hub/Editor/6000.2.6f1/Unity.app/Contents/Managed/UnityEngine/UnityEditor.BuildProfileModule.dll</HintPath>
      <Private>False</Private>
    </Reference>
    <Reference Include="UnityEditor.ClothModule">
      <HintPath>/Applications/Unity/Hub/Editor/6000.2.6f1/Unity.app/Contents/Managed/UnityEngine/UnityEditor.ClothModule.dll</HintPath>
      <Private>False</Private>
    </Reference>
    <Reference Include="UnityEditor.CoreBusinessMetricsModule">
      <HintPath>/Applications/Unity/Hub/Editor/6000.2.6f1/Unity.app/Contents/Managed/UnityEngine/UnityEditor.CoreBusinessMetricsModule.dll</HintPath>
      <Private>False</Private>
    </Reference>
    <Reference Include="UnityEditor.CoreModule">
      <HintPath>/Applications/Unity/Hub/Editor/6000.2.6f1/Unity.app/Contents/Managed/UnityEngine/UnityEditor.CoreModule.dll</HintPath>
      <Private>False</Private>
    </Reference>
    <Reference Include="UnityEditor.DeviceSimulatorModule">
      <HintPath>/Applications/Unity/Hub/Editor/6000.2.6f1/Unity.app/Contents/Managed/UnityEngine/UnityEditor.DeviceSimulatorModule.dll</HintPath>
      <Private>False</Private>
    </Reference>
    <Reference Include="UnityEditor.DiagnosticsModule">
      <HintPath>/Applications/Unity/Hub/Editor/6000.2.6f1/Unity.app/Contents/Managed/UnityEngine/UnityEditor.DiagnosticsModule.dll</HintPath>
      <Private>False</Private>
    </Reference>
    <Reference Include="UnityEditor.EditorToolbarModule">
      <HintPath>/Applications/Unity/Hub/Editor/6000.2.6f1/Unity.app/Contents/Managed/UnityEngine/UnityEditor.EditorToolbarModule.dll</HintPath>
      <Private>False</Private>
    </Reference>
    <Reference Include="UnityEditor.EmbreeModule">
      <HintPath>/Applications/Unity/Hub/Editor/6000.2.6f1/Unity.app/Contents/Managed/UnityEngine/UnityEditor.EmbreeModule.dll</HintPath>
      <Private>False</Private>
    </Reference>
    <Reference Include="UnityEditor.GIModule">
      <HintPath>/Applications/Unity/Hub/Editor/6000.2.6f1/Unity.app/Contents/Managed/UnityEngine/UnityEditor.GIModule.dll</HintPath>
      <Private>False</Private>
    </Reference>
    <Reference Include="UnityEditor.GraphViewModule">
      <HintPath>/Applications/Unity/Hub/Editor/6000.2.6f1/Unity.app/Contents/Managed/UnityEngine/UnityEditor.GraphViewModule.dll</HintPath>
      <Private>False</Private>
    </Reference>
    <Reference Include="UnityEditor.GraphicsStateCollectionSerializerModule">
      <HintPath>/Applications/Unity/Hub/Editor/6000.2.6f1/Unity.app/Contents/Managed/UnityEngine/UnityEditor.GraphicsStateCollectionSerializerModule.dll</HintPath>
      <Private>False</Private>
    </Reference>
    <Reference Include="UnityEditor.GridAndSnapModule">
      <HintPath>/Applications/Unity/Hub/Editor/6000.2.6f1/Unity.app/Contents/Managed/UnityEngine/UnityEditor.GridAndSnapModule.dll</HintPath>
      <Private>False</Private>
    </Reference>
    <Reference Include="UnityEditor.GridModule">
      <HintPath>/Applications/Unity/Hub/Editor/6000.2.6f1/Unity.app/Contents/Managed/UnityEngine/UnityEditor.GridModule.dll</HintPath>
      <Private>False</Private>
    </Reference>
    <Reference Include="UnityEditor.InAppPurchasingModule">
      <HintPath>/Applications/Unity/Hub/Editor/6000.2.6f1/Unity.app/Contents/Managed/UnityEngine/UnityEditor.InAppPurchasingModule.dll</HintPath>
      <Private>False</Private>
    </Reference>
    <Reference Include="UnityEditor.LevelPlayModule">
      <HintPath>/Applications/Unity/Hub/Editor/6000.2.6f1/Unity.app/Contents/Managed/UnityEngine/UnityEditor.LevelPlayModule.dll</HintPath>
      <Private>False</Private>
    </Reference>
    <Reference Include="UnityEditor.MultiplayerModule">
      <HintPath>/Applications/Unity/Hub/Editor/6000.2.6f1/Unity.app/Contents/Managed/UnityEngine/UnityEditor.MultiplayerModule.dll</HintPath>
      <Private>False</Private>
    </Reference>
    <Reference Include="UnityEditor.Physics2DModule">
      <HintPath>/Applications/Unity/Hub/Editor/6000.2.6f1/Unity.app/Contents/Managed/UnityEngine/UnityEditor.Physics2DModule.dll</HintPath>
      <Private>False</Private>
    </Reference>
    <Reference Include="UnityEditor.PhysicsModule">
      <HintPath>/Applications/Unity/Hub/Editor/6000.2.6f1/Unity.app/Contents/Managed/UnityEngine/UnityEditor.PhysicsModule.dll</HintPath>
      <Private>False</Private>
    </Reference>
    <Reference Include="UnityEditor.PresetsUIModule">
      <HintPath>/Applications/Unity/Hub/Editor/6000.2.6f1/Unity.app/Contents/Managed/UnityEngine/UnityEditor.PresetsUIModule.dll</HintPath>
      <Private>False</Private>
    </Reference>
    <Reference Include="UnityEditor.PropertiesModule">
      <HintPath>/Applications/Unity/Hub/Editor/6000.2.6f1/Unity.app/Contents/Managed/UnityEngine/UnityEditor.PropertiesModule.dll</HintPath>
      <Private>False</Private>
    </Reference>
    <Reference Include="UnityEditor.QuickSearchModule">
      <HintPath>/Applications/Unity/Hub/Editor/6000.2.6f1/Unity.app/Contents/Managed/UnityEngine/UnityEditor.QuickSearchModule.dll</HintPath>
      <Private>False</Private>
    </Reference>
    <Reference Include="UnityEditor.SafeModeModule">
      <HintPath>/Applications/Unity/Hub/Editor/6000.2.6f1/Unity.app/Contents/Managed/UnityEngine/UnityEditor.SafeModeModule.dll</HintPath>
      <Private>False</Private>
    </Reference>
    <Reference Include="UnityEditor.SceneTemplateModule">
      <HintPath>/Applications/Unity/Hub/Editor/6000.2.6f1/Unity.app/Contents/Managed/UnityEngine/UnityEditor.SceneTemplateModule.dll</HintPath>
      <Private>False</Private>
    </Reference>
    <Reference Include="UnityEditor.SceneViewModule">
      <HintPath>/Applications/Unity/Hub/Editor/6000.2.6f1/Unity.app/Contents/Managed/UnityEngine/UnityEditor.SceneViewModule.dll</HintPath>
      <Private>False</Private>
    </Reference>
    <Reference Include="UnityEditor.ShaderFoundryModule">
      <HintPath>/Applications/Unity/Hub/Editor/6000.2.6f1/Unity.app/Contents/Managed/UnityEngine/UnityEditor.ShaderFoundryModule.dll</HintPath>
      <Private>False</Private>
    </Reference>
    <Reference Include="UnityEditor.SketchUpModule">
      <HintPath>/Applications/Unity/Hub/Editor/6000.2.6f1/Unity.app/Contents/Managed/UnityEngine/UnityEditor.SketchUpModule.dll</HintPath>
      <Private>False</Private>
    </Reference>
    <Reference Include="UnityEditor.SpriteMaskModule">
      <HintPath>/Applications/Unity/Hub/Editor/6000.2.6f1/Unity.app/Contents/Managed/UnityEngine/UnityEditor.SpriteMaskModule.dll</HintPath>
      <Private>False</Private>
    </Reference>
    <Reference Include="UnityEditor.SpriteShapeModule">
      <HintPath>/Applications/Unity/Hub/Editor/6000.2.6f1/Unity.app/Contents/Managed/UnityEngine/UnityEditor.SpriteShapeModule.dll</HintPath>
      <Private>False</Private>
    </Reference>
    <Reference Include="UnityEditor.SubstanceModule">
      <HintPath>/Applications/Unity/Hub/Editor/6000.2.6f1/Unity.app/Contents/Managed/UnityEngine/UnityEditor.SubstanceModule.dll</HintPath>
      <Private>False</Private>
    </Reference>
    <Reference Include="UnityEditor.TerrainModule">
      <HintPath>/Applications/Unity/Hub/Editor/6000.2.6f1/Unity.app/Contents/Managed/UnityEngine/UnityEditor.TerrainModule.dll</HintPath>
      <Private>False</Private>
    </Reference>
    <Reference Include="UnityEditor.TextCoreFontEngineModule">
      <HintPath>/Applications/Unity/Hub/Editor/6000.2.6f1/Unity.app/Contents/Managed/UnityEngine/UnityEditor.TextCoreFontEngineModule.dll</HintPath>
      <Private>False</Private>
    </Reference>
    <Reference Include="UnityEditor.TextCoreTextEngineModule">
      <HintPath>/Applications/Unity/Hub/Editor/6000.2.6f1/Unity.app/Contents/Managed/UnityEngine/UnityEditor.TextCoreTextEngineModule.dll</HintPath>
      <Private>False</Private>
    </Reference>
    <Reference Include="UnityEditor.TextRenderingModule">
      <HintPath>/Applications/Unity/Hub/Editor/6000.2.6f1/Unity.app/Contents/Managed/UnityEngine/UnityEditor.TextRenderingModule.dll</HintPath>
      <Private>False</Private>
    </Reference>
    <Reference Include="UnityEditor.TilemapModule">
      <HintPath>/Applications/Unity/Hub/Editor/6000.2.6f1/Unity.app/Contents/Managed/UnityEngine/UnityEditor.TilemapModule.dll</HintPath>
      <Private>False</Private>
    </Reference>
    <Reference Include="UnityEditor.TreeModule">
      <HintPath>/Applications/Unity/Hub/Editor/6000.2.6f1/Unity.app/Contents/Managed/UnityEngine/UnityEditor.TreeModule.dll</HintPath>
      <Private>False</Private>
    </Reference>
    <Reference Include="UnityEditor.UIAutomationModule">
      <HintPath>/Applications/Unity/Hub/Editor/6000.2.6f1/Unity.app/Contents/Managed/UnityEngine/UnityEditor.UIAutomationModule.dll</HintPath>
      <Private>False</Private>
    </Reference>
    <Reference Include="UnityEditor.UIBuilderModule">
      <HintPath>/Applications/Unity/Hub/Editor/6000.2.6f1/Unity.app/Contents/Managed/UnityEngine/UnityEditor.UIBuilderModule.dll</HintPath>
      <Private>False</Private>
    </Reference>
    <Reference Include="UnityEditor.UIElementsModule">
      <HintPath>/Applications/Unity/Hub/Editor/6000.2.6f1/Unity.app/Contents/Managed/UnityEngine/UnityEditor.UIElementsModule.dll</HintPath>
      <Private>False</Private>
    </Reference>
    <Reference Include="UnityEditor.UIElementsSamplesModule">
      <HintPath>/Applications/Unity/Hub/Editor/6000.2.6f1/Unity.app/Contents/Managed/UnityEngine/UnityEditor.UIElementsSamplesModule.dll</HintPath>
      <Private>False</Private>
    </Reference>
    <Reference Include="UnityEditor.UmbraModule">
      <HintPath>/Applications/Unity/Hub/Editor/6000.2.6f1/Unity.app/Contents/Managed/UnityEngine/UnityEditor.UmbraModule.dll</HintPath>
      <Private>False</Private>
    </Reference>
    <Reference Include="UnityEditor.UnityConnectModule">
      <HintPath>/Applications/Unity/Hub/Editor/6000.2.6f1/Unity.app/Contents/Managed/UnityEngine/UnityEditor.UnityConnectModule.dll</HintPath>
      <Private>False</Private>
    </Reference>
    <Reference Include="UnityEditor.VFXModule">
      <HintPath>/Applications/Unity/Hub/Editor/6000.2.6f1/Unity.app/Contents/Managed/UnityEngine/UnityEditor.VFXModule.dll</HintPath>
      <Private>False</Private>
    </Reference>
    <Reference Include="UnityEditor.VideoModule">
      <HintPath>/Applications/Unity/Hub/Editor/6000.2.6f1/Unity.app/Contents/Managed/UnityEngine/UnityEditor.VideoModule.dll</HintPath>
      <Private>False</Private>
    </Reference>
    <Reference Include="UnityEditor.XRModule">
      <HintPath>/Applications/Unity/Hub/Editor/6000.2.6f1/Unity.app/Contents/Managed/UnityEngine/UnityEditor.XRModule.dll</HintPath>
      <Private>False</Private>
    </Reference>
    <Reference Include="Unity.Collections.LowLevel.ILSupport">
      <HintPath>Library/PackageCache/com.unity.collections@d49facba0036/Unity.Collections.LowLevel.ILSupport/Unity.Collections.LowLevel.ILSupport.dll</HintPath>
<<<<<<< HEAD
      <Private>False</Private>
    </Reference>
    <Reference Include="nunit.framework">
      <HintPath>Library/PackageCache/com.unity.ext.nunit@031a54704bff/net40/unity-custom/nunit.framework.dll</HintPath>
      <Private>False</Private>
    </Reference>
    <Reference Include="System.IO.Hashing">
      <HintPath>Library/PackageCache/com.unity.collections@d49facba0036/Unity.Collections.Tests/System.IO.Hashing/System.IO.Hashing.dll</HintPath>
      <Private>False</Private>
    </Reference>
    <Reference Include="Unity.VisualScripting.Antlr3.Runtime">
      <HintPath>Library/PackageCache/com.unity.visualscripting@6279e2b7c485/Runtime/VisualScripting.Flow/Dependencies/NCalc/Unity.VisualScripting.Antlr3.Runtime.dll</HintPath>
=======
      <Private>False</Private>
    </Reference>
    <Reference Include="nunit.framework">
      <HintPath>Library/PackageCache/com.unity.ext.nunit@031a54704bff/net40/unity-custom/nunit.framework.dll</HintPath>
      <Private>False</Private>
    </Reference>
    <Reference Include="System.IO.Hashing">
      <HintPath>Library/PackageCache/com.unity.collections@d49facba0036/Unity.Collections.Tests/System.IO.Hashing/System.IO.Hashing.dll</HintPath>
      <Private>False</Private>
    </Reference>
    <Reference Include="Unity.VisualScripting.Antlr3.Runtime">
      <HintPath>Library/PackageCache/com.unity.visualscripting@6279e2b7c485/Runtime/VisualScripting.Flow/Dependencies/NCalc/Unity.VisualScripting.Antlr3.Runtime.dll</HintPath>
      <Private>False</Private>
    </Reference>
    <Reference Include="System.Runtime.CompilerServices.Unsafe">
      <HintPath>Library/PackageCache/com.unity.collections@d49facba0036/Unity.Collections.Tests/System.Runtime.CompilerServices.Unsafe/System.Runtime.CompilerServices.Unsafe.dll</HintPath>
      <Private>False</Private>
    </Reference>
    <Reference Include="Newtonsoft.Json">
      <HintPath>Library/PackageCache/com.unity.nuget.newtonsoft-json@74deb55db2a0/Runtime/Newtonsoft.Json.dll</HintPath>
>>>>>>> 59cf188e
      <Private>False</Private>
    </Reference>
    <Reference Include="Mono.Cecil">
      <HintPath>Library/PackageCache/com.unity.nuget.mono-cecil@d78732e851eb/Mono.Cecil.dll</HintPath>
<<<<<<< HEAD
      <Private>False</Private>
    </Reference>
    <Reference Include="System.Runtime.CompilerServices.Unsafe">
      <HintPath>Library/PackageCache/com.unity.collections@d49facba0036/Unity.Collections.Tests/System.Runtime.CompilerServices.Unsafe/System.Runtime.CompilerServices.Unsafe.dll</HintPath>
=======
      <Private>False</Private>
    </Reference>
    <Reference Include="Unity.Android.Types">
      <HintPath>/Applications/Unity/Hub/Editor/6000.2.6f1/PlaybackEngines/AndroidPlayer/Unity.Android.Types.dll</HintPath>
      <Private>False</Private>
    </Reference>
    <Reference Include="Unity.Android.Gradle">
      <HintPath>/Applications/Unity/Hub/Editor/6000.2.6f1/PlaybackEngines/AndroidPlayer/Unity.Android.Gradle.dll</HintPath>
>>>>>>> 59cf188e
      <Private>False</Private>
    </Reference>
    <Reference Include="UnityEditor.iOS.Extensions.Xcode">
      <HintPath>/Applications/Unity/Hub/Editor/6000.2.6f1/Unity.app/Contents/PlaybackEngines/MacStandaloneSupport/UnityEditor.iOS.Extensions.Xcode.dll</HintPath>
      <Private>False</Private>
    </Reference>
    <Reference Include="netstandard">
      <HintPath>/Applications/Unity/Hub/Editor/6000.2.6f1/Unity.app/Contents/NetStandard/ref/2.1.0/netstandard.dll</HintPath>
      <Private>False</Private>
    </Reference>
    <Reference Include="Microsoft.Win32.Primitives">
      <HintPath>/Applications/Unity/Hub/Editor/6000.2.6f1/Unity.app/Contents/NetStandard/compat/2.1.0/shims/netstandard/Microsoft.Win32.Primitives.dll</HintPath>
      <Private>False</Private>
    </Reference>
    <Reference Include="System.AppContext">
      <HintPath>/Applications/Unity/Hub/Editor/6000.2.6f1/Unity.app/Contents/NetStandard/compat/2.1.0/shims/netstandard/System.AppContext.dll</HintPath>
      <Private>False</Private>
    </Reference>
    <Reference Include="System.Buffers">
      <HintPath>/Applications/Unity/Hub/Editor/6000.2.6f1/Unity.app/Contents/NetStandard/compat/2.1.0/shims/netstandard/System.Buffers.dll</HintPath>
      <Private>False</Private>
    </Reference>
    <Reference Include="System.Collections.Concurrent">
      <HintPath>/Applications/Unity/Hub/Editor/6000.2.6f1/Unity.app/Contents/NetStandard/compat/2.1.0/shims/netstandard/System.Collections.Concurrent.dll</HintPath>
      <Private>False</Private>
    </Reference>
    <Reference Include="System.Collections.NonGeneric">
      <HintPath>/Applications/Unity/Hub/Editor/6000.2.6f1/Unity.app/Contents/NetStandard/compat/2.1.0/shims/netstandard/System.Collections.NonGeneric.dll</HintPath>
      <Private>False</Private>
    </Reference>
    <Reference Include="System.Collections.Specialized">
      <HintPath>/Applications/Unity/Hub/Editor/6000.2.6f1/Unity.app/Contents/NetStandard/compat/2.1.0/shims/netstandard/System.Collections.Specialized.dll</HintPath>
      <Private>False</Private>
    </Reference>
    <Reference Include="System.Collections">
      <HintPath>/Applications/Unity/Hub/Editor/6000.2.6f1/Unity.app/Contents/NetStandard/compat/2.1.0/shims/netstandard/System.Collections.dll</HintPath>
      <Private>False</Private>
    </Reference>
    <Reference Include="System.ComponentModel.EventBasedAsync">
      <HintPath>/Applications/Unity/Hub/Editor/6000.2.6f1/Unity.app/Contents/NetStandard/compat/2.1.0/shims/netstandard/System.ComponentModel.EventBasedAsync.dll</HintPath>
      <Private>False</Private>
    </Reference>
    <Reference Include="System.ComponentModel.Primitives">
      <HintPath>/Applications/Unity/Hub/Editor/6000.2.6f1/Unity.app/Contents/NetStandard/compat/2.1.0/shims/netstandard/System.ComponentModel.Primitives.dll</HintPath>
      <Private>False</Private>
    </Reference>
    <Reference Include="System.ComponentModel.TypeConverter">
      <HintPath>/Applications/Unity/Hub/Editor/6000.2.6f1/Unity.app/Contents/NetStandard/compat/2.1.0/shims/netstandard/System.ComponentModel.TypeConverter.dll</HintPath>
      <Private>False</Private>
    </Reference>
    <Reference Include="System.ComponentModel">
      <HintPath>/Applications/Unity/Hub/Editor/6000.2.6f1/Unity.app/Contents/NetStandard/compat/2.1.0/shims/netstandard/System.ComponentModel.dll</HintPath>
      <Private>False</Private>
    </Reference>
    <Reference Include="System.Console">
      <HintPath>/Applications/Unity/Hub/Editor/6000.2.6f1/Unity.app/Contents/NetStandard/compat/2.1.0/shims/netstandard/System.Console.dll</HintPath>
      <Private>False</Private>
    </Reference>
    <Reference Include="System.Data.Common">
      <HintPath>/Applications/Unity/Hub/Editor/6000.2.6f1/Unity.app/Contents/NetStandard/compat/2.1.0/shims/netstandard/System.Data.Common.dll</HintPath>
      <Private>False</Private>
    </Reference>
    <Reference Include="System.Diagnostics.Contracts">
      <HintPath>/Applications/Unity/Hub/Editor/6000.2.6f1/Unity.app/Contents/NetStandard/compat/2.1.0/shims/netstandard/System.Diagnostics.Contracts.dll</HintPath>
      <Private>False</Private>
    </Reference>
    <Reference Include="System.Diagnostics.Debug">
      <HintPath>/Applications/Unity/Hub/Editor/6000.2.6f1/Unity.app/Contents/NetStandard/compat/2.1.0/shims/netstandard/System.Diagnostics.Debug.dll</HintPath>
      <Private>False</Private>
    </Reference>
    <Reference Include="System.Diagnostics.FileVersionInfo">
      <HintPath>/Applications/Unity/Hub/Editor/6000.2.6f1/Unity.app/Contents/NetStandard/compat/2.1.0/shims/netstandard/System.Diagnostics.FileVersionInfo.dll</HintPath>
      <Private>False</Private>
    </Reference>
    <Reference Include="System.Diagnostics.Process">
      <HintPath>/Applications/Unity/Hub/Editor/6000.2.6f1/Unity.app/Contents/NetStandard/compat/2.1.0/shims/netstandard/System.Diagnostics.Process.dll</HintPath>
      <Private>False</Private>
    </Reference>
    <Reference Include="System.Diagnostics.StackTrace">
      <HintPath>/Applications/Unity/Hub/Editor/6000.2.6f1/Unity.app/Contents/NetStandard/compat/2.1.0/shims/netstandard/System.Diagnostics.StackTrace.dll</HintPath>
      <Private>False</Private>
    </Reference>
    <Reference Include="System.Diagnostics.TextWriterTraceListener">
      <HintPath>/Applications/Unity/Hub/Editor/6000.2.6f1/Unity.app/Contents/NetStandard/compat/2.1.0/shims/netstandard/System.Diagnostics.TextWriterTraceListener.dll</HintPath>
      <Private>False</Private>
    </Reference>
    <Reference Include="System.Diagnostics.Tools">
      <HintPath>/Applications/Unity/Hub/Editor/6000.2.6f1/Unity.app/Contents/NetStandard/compat/2.1.0/shims/netstandard/System.Diagnostics.Tools.dll</HintPath>
      <Private>False</Private>
    </Reference>
    <Reference Include="System.Diagnostics.TraceSource">
      <HintPath>/Applications/Unity/Hub/Editor/6000.2.6f1/Unity.app/Contents/NetStandard/compat/2.1.0/shims/netstandard/System.Diagnostics.TraceSource.dll</HintPath>
      <Private>False</Private>
    </Reference>
    <Reference Include="System.Diagnostics.Tracing">
      <HintPath>/Applications/Unity/Hub/Editor/6000.2.6f1/Unity.app/Contents/NetStandard/compat/2.1.0/shims/netstandard/System.Diagnostics.Tracing.dll</HintPath>
      <Private>False</Private>
    </Reference>
    <Reference Include="System.Drawing.Primitives">
      <HintPath>/Applications/Unity/Hub/Editor/6000.2.6f1/Unity.app/Contents/NetStandard/compat/2.1.0/shims/netstandard/System.Drawing.Primitives.dll</HintPath>
      <Private>False</Private>
    </Reference>
    <Reference Include="System.Dynamic.Runtime">
      <HintPath>/Applications/Unity/Hub/Editor/6000.2.6f1/Unity.app/Contents/NetStandard/compat/2.1.0/shims/netstandard/System.Dynamic.Runtime.dll</HintPath>
      <Private>False</Private>
    </Reference>
    <Reference Include="System.Globalization.Calendars">
      <HintPath>/Applications/Unity/Hub/Editor/6000.2.6f1/Unity.app/Contents/NetStandard/compat/2.1.0/shims/netstandard/System.Globalization.Calendars.dll</HintPath>
      <Private>False</Private>
    </Reference>
    <Reference Include="System.Globalization.Extensions">
      <HintPath>/Applications/Unity/Hub/Editor/6000.2.6f1/Unity.app/Contents/NetStandard/compat/2.1.0/shims/netstandard/System.Globalization.Extensions.dll</HintPath>
      <Private>False</Private>
    </Reference>
    <Reference Include="System.Globalization">
      <HintPath>/Applications/Unity/Hub/Editor/6000.2.6f1/Unity.app/Contents/NetStandard/compat/2.1.0/shims/netstandard/System.Globalization.dll</HintPath>
      <Private>False</Private>
    </Reference>
    <Reference Include="System.IO.Compression.ZipFile">
      <HintPath>/Applications/Unity/Hub/Editor/6000.2.6f1/Unity.app/Contents/NetStandard/compat/2.1.0/shims/netstandard/System.IO.Compression.ZipFile.dll</HintPath>
      <Private>False</Private>
    </Reference>
    <Reference Include="System.IO.Compression">
      <HintPath>/Applications/Unity/Hub/Editor/6000.2.6f1/Unity.app/Contents/NetStandard/compat/2.1.0/shims/netstandard/System.IO.Compression.dll</HintPath>
      <Private>False</Private>
    </Reference>
    <Reference Include="System.IO.FileSystem.DriveInfo">
      <HintPath>/Applications/Unity/Hub/Editor/6000.2.6f1/Unity.app/Contents/NetStandard/compat/2.1.0/shims/netstandard/System.IO.FileSystem.DriveInfo.dll</HintPath>
      <Private>False</Private>
    </Reference>
    <Reference Include="System.IO.FileSystem.Primitives">
      <HintPath>/Applications/Unity/Hub/Editor/6000.2.6f1/Unity.app/Contents/NetStandard/compat/2.1.0/shims/netstandard/System.IO.FileSystem.Primitives.dll</HintPath>
      <Private>False</Private>
    </Reference>
    <Reference Include="System.IO.FileSystem.Watcher">
      <HintPath>/Applications/Unity/Hub/Editor/6000.2.6f1/Unity.app/Contents/NetStandard/compat/2.1.0/shims/netstandard/System.IO.FileSystem.Watcher.dll</HintPath>
      <Private>False</Private>
    </Reference>
    <Reference Include="System.IO.FileSystem">
      <HintPath>/Applications/Unity/Hub/Editor/6000.2.6f1/Unity.app/Contents/NetStandard/compat/2.1.0/shims/netstandard/System.IO.FileSystem.dll</HintPath>
      <Private>False</Private>
    </Reference>
    <Reference Include="System.IO.IsolatedStorage">
      <HintPath>/Applications/Unity/Hub/Editor/6000.2.6f1/Unity.app/Contents/NetStandard/compat/2.1.0/shims/netstandard/System.IO.IsolatedStorage.dll</HintPath>
      <Private>False</Private>
    </Reference>
    <Reference Include="System.IO.MemoryMappedFiles">
      <HintPath>/Applications/Unity/Hub/Editor/6000.2.6f1/Unity.app/Contents/NetStandard/compat/2.1.0/shims/netstandard/System.IO.MemoryMappedFiles.dll</HintPath>
      <Private>False</Private>
    </Reference>
    <Reference Include="System.IO.Pipes">
      <HintPath>/Applications/Unity/Hub/Editor/6000.2.6f1/Unity.app/Contents/NetStandard/compat/2.1.0/shims/netstandard/System.IO.Pipes.dll</HintPath>
      <Private>False</Private>
    </Reference>
    <Reference Include="System.IO.UnmanagedMemoryStream">
      <HintPath>/Applications/Unity/Hub/Editor/6000.2.6f1/Unity.app/Contents/NetStandard/compat/2.1.0/shims/netstandard/System.IO.UnmanagedMemoryStream.dll</HintPath>
      <Private>False</Private>
    </Reference>
    <Reference Include="System.IO">
      <HintPath>/Applications/Unity/Hub/Editor/6000.2.6f1/Unity.app/Contents/NetStandard/compat/2.1.0/shims/netstandard/System.IO.dll</HintPath>
      <Private>False</Private>
    </Reference>
    <Reference Include="System.Linq.Expressions">
      <HintPath>/Applications/Unity/Hub/Editor/6000.2.6f1/Unity.app/Contents/NetStandard/compat/2.1.0/shims/netstandard/System.Linq.Expressions.dll</HintPath>
      <Private>False</Private>
    </Reference>
    <Reference Include="System.Linq.Parallel">
      <HintPath>/Applications/Unity/Hub/Editor/6000.2.6f1/Unity.app/Contents/NetStandard/compat/2.1.0/shims/netstandard/System.Linq.Parallel.dll</HintPath>
      <Private>False</Private>
    </Reference>
    <Reference Include="System.Linq.Queryable">
      <HintPath>/Applications/Unity/Hub/Editor/6000.2.6f1/Unity.app/Contents/NetStandard/compat/2.1.0/shims/netstandard/System.Linq.Queryable.dll</HintPath>
      <Private>False</Private>
    </Reference>
    <Reference Include="System.Linq">
      <HintPath>/Applications/Unity/Hub/Editor/6000.2.6f1/Unity.app/Contents/NetStandard/compat/2.1.0/shims/netstandard/System.Linq.dll</HintPath>
      <Private>False</Private>
    </Reference>
    <Reference Include="System.Memory">
      <HintPath>/Applications/Unity/Hub/Editor/6000.2.6f1/Unity.app/Contents/NetStandard/compat/2.1.0/shims/netstandard/System.Memory.dll</HintPath>
      <Private>False</Private>
    </Reference>
    <Reference Include="System.Net.Http">
      <HintPath>/Applications/Unity/Hub/Editor/6000.2.6f1/Unity.app/Contents/NetStandard/compat/2.1.0/shims/netstandard/System.Net.Http.dll</HintPath>
      <Private>False</Private>
    </Reference>
    <Reference Include="System.Net.NameResolution">
      <HintPath>/Applications/Unity/Hub/Editor/6000.2.6f1/Unity.app/Contents/NetStandard/compat/2.1.0/shims/netstandard/System.Net.NameResolution.dll</HintPath>
      <Private>False</Private>
    </Reference>
    <Reference Include="System.Net.NetworkInformation">
      <HintPath>/Applications/Unity/Hub/Editor/6000.2.6f1/Unity.app/Contents/NetStandard/compat/2.1.0/shims/netstandard/System.Net.NetworkInformation.dll</HintPath>
      <Private>False</Private>
    </Reference>
    <Reference Include="System.Net.Ping">
      <HintPath>/Applications/Unity/Hub/Editor/6000.2.6f1/Unity.app/Contents/NetStandard/compat/2.1.0/shims/netstandard/System.Net.Ping.dll</HintPath>
      <Private>False</Private>
    </Reference>
    <Reference Include="System.Net.Primitives">
      <HintPath>/Applications/Unity/Hub/Editor/6000.2.6f1/Unity.app/Contents/NetStandard/compat/2.1.0/shims/netstandard/System.Net.Primitives.dll</HintPath>
      <Private>False</Private>
    </Reference>
    <Reference Include="System.Net.Requests">
      <HintPath>/Applications/Unity/Hub/Editor/6000.2.6f1/Unity.app/Contents/NetStandard/compat/2.1.0/shims/netstandard/System.Net.Requests.dll</HintPath>
      <Private>False</Private>
    </Reference>
    <Reference Include="System.Net.Security">
      <HintPath>/Applications/Unity/Hub/Editor/6000.2.6f1/Unity.app/Contents/NetStandard/compat/2.1.0/shims/netstandard/System.Net.Security.dll</HintPath>
      <Private>False</Private>
    </Reference>
    <Reference Include="System.Net.Sockets">
      <HintPath>/Applications/Unity/Hub/Editor/6000.2.6f1/Unity.app/Contents/NetStandard/compat/2.1.0/shims/netstandard/System.Net.Sockets.dll</HintPath>
      <Private>False</Private>
    </Reference>
    <Reference Include="System.Net.WebHeaderCollection">
      <HintPath>/Applications/Unity/Hub/Editor/6000.2.6f1/Unity.app/Contents/NetStandard/compat/2.1.0/shims/netstandard/System.Net.WebHeaderCollection.dll</HintPath>
      <Private>False</Private>
    </Reference>
    <Reference Include="System.Net.WebSockets.Client">
      <HintPath>/Applications/Unity/Hub/Editor/6000.2.6f1/Unity.app/Contents/NetStandard/compat/2.1.0/shims/netstandard/System.Net.WebSockets.Client.dll</HintPath>
      <Private>False</Private>
    </Reference>
    <Reference Include="System.Net.WebSockets">
      <HintPath>/Applications/Unity/Hub/Editor/6000.2.6f1/Unity.app/Contents/NetStandard/compat/2.1.0/shims/netstandard/System.Net.WebSockets.dll</HintPath>
      <Private>False</Private>
    </Reference>
    <Reference Include="System.Numerics.Vectors">
      <HintPath>/Applications/Unity/Hub/Editor/6000.2.6f1/Unity.app/Contents/NetStandard/compat/2.1.0/shims/netstandard/System.Numerics.Vectors.dll</HintPath>
      <Private>False</Private>
    </Reference>
    <Reference Include="System.ObjectModel">
      <HintPath>/Applications/Unity/Hub/Editor/6000.2.6f1/Unity.app/Contents/NetStandard/compat/2.1.0/shims/netstandard/System.ObjectModel.dll</HintPath>
      <Private>False</Private>
    </Reference>
    <Reference Include="System.Reflection.DispatchProxy">
      <HintPath>/Applications/Unity/Hub/Editor/6000.2.6f1/Unity.app/Contents/NetStandard/compat/2.1.0/shims/netstandard/System.Reflection.DispatchProxy.dll</HintPath>
      <Private>False</Private>
    </Reference>
    <Reference Include="System.Reflection.Emit.ILGeneration">
      <HintPath>/Applications/Unity/Hub/Editor/6000.2.6f1/Unity.app/Contents/NetStandard/compat/2.1.0/shims/netstandard/System.Reflection.Emit.ILGeneration.dll</HintPath>
      <Private>False</Private>
    </Reference>
    <Reference Include="System.Reflection.Emit.Lightweight">
      <HintPath>/Applications/Unity/Hub/Editor/6000.2.6f1/Unity.app/Contents/NetStandard/compat/2.1.0/shims/netstandard/System.Reflection.Emit.Lightweight.dll</HintPath>
      <Private>False</Private>
    </Reference>
    <Reference Include="System.Reflection.Emit">
      <HintPath>/Applications/Unity/Hub/Editor/6000.2.6f1/Unity.app/Contents/NetStandard/compat/2.1.0/shims/netstandard/System.Reflection.Emit.dll</HintPath>
      <Private>False</Private>
    </Reference>
    <Reference Include="System.Reflection.Extensions">
      <HintPath>/Applications/Unity/Hub/Editor/6000.2.6f1/Unity.app/Contents/NetStandard/compat/2.1.0/shims/netstandard/System.Reflection.Extensions.dll</HintPath>
      <Private>False</Private>
    </Reference>
    <Reference Include="System.Reflection.Primitives">
      <HintPath>/Applications/Unity/Hub/Editor/6000.2.6f1/Unity.app/Contents/NetStandard/compat/2.1.0/shims/netstandard/System.Reflection.Primitives.dll</HintPath>
      <Private>False</Private>
    </Reference>
    <Reference Include="System.Reflection">
      <HintPath>/Applications/Unity/Hub/Editor/6000.2.6f1/Unity.app/Contents/NetStandard/compat/2.1.0/shims/netstandard/System.Reflection.dll</HintPath>
      <Private>False</Private>
    </Reference>
    <Reference Include="System.Resources.Reader">
      <HintPath>/Applications/Unity/Hub/Editor/6000.2.6f1/Unity.app/Contents/NetStandard/compat/2.1.0/shims/netstandard/System.Resources.Reader.dll</HintPath>
      <Private>False</Private>
    </Reference>
    <Reference Include="System.Resources.ResourceManager">
      <HintPath>/Applications/Unity/Hub/Editor/6000.2.6f1/Unity.app/Contents/NetStandard/compat/2.1.0/shims/netstandard/System.Resources.ResourceManager.dll</HintPath>
      <Private>False</Private>
    </Reference>
    <Reference Include="System.Resources.Writer">
      <HintPath>/Applications/Unity/Hub/Editor/6000.2.6f1/Unity.app/Contents/NetStandard/compat/2.1.0/shims/netstandard/System.Resources.Writer.dll</HintPath>
      <Private>False</Private>
    </Reference>
    <Reference Include="System.Runtime.CompilerServices.VisualC">
      <HintPath>/Applications/Unity/Hub/Editor/6000.2.6f1/Unity.app/Contents/NetStandard/compat/2.1.0/shims/netstandard/System.Runtime.CompilerServices.VisualC.dll</HintPath>
      <Private>False</Private>
    </Reference>
    <Reference Include="System.Runtime.Extensions">
      <HintPath>/Applications/Unity/Hub/Editor/6000.2.6f1/Unity.app/Contents/NetStandard/compat/2.1.0/shims/netstandard/System.Runtime.Extensions.dll</HintPath>
      <Private>False</Private>
    </Reference>
    <Reference Include="System.Runtime.Handles">
      <HintPath>/Applications/Unity/Hub/Editor/6000.2.6f1/Unity.app/Contents/NetStandard/compat/2.1.0/shims/netstandard/System.Runtime.Handles.dll</HintPath>
      <Private>False</Private>
    </Reference>
    <Reference Include="System.Runtime.InteropServices.RuntimeInformation">
      <HintPath>/Applications/Unity/Hub/Editor/6000.2.6f1/Unity.app/Contents/NetStandard/compat/2.1.0/shims/netstandard/System.Runtime.InteropServices.RuntimeInformation.dll</HintPath>
      <Private>False</Private>
    </Reference>
    <Reference Include="System.Runtime.InteropServices">
      <HintPath>/Applications/Unity/Hub/Editor/6000.2.6f1/Unity.app/Contents/NetStandard/compat/2.1.0/shims/netstandard/System.Runtime.InteropServices.dll</HintPath>
      <Private>False</Private>
    </Reference>
    <Reference Include="System.Runtime.Numerics">
      <HintPath>/Applications/Unity/Hub/Editor/6000.2.6f1/Unity.app/Contents/NetStandard/compat/2.1.0/shims/netstandard/System.Runtime.Numerics.dll</HintPath>
      <Private>False</Private>
    </Reference>
    <Reference Include="System.Runtime.Serialization.Formatters">
      <HintPath>/Applications/Unity/Hub/Editor/6000.2.6f1/Unity.app/Contents/NetStandard/compat/2.1.0/shims/netstandard/System.Runtime.Serialization.Formatters.dll</HintPath>
      <Private>False</Private>
    </Reference>
    <Reference Include="System.Runtime.Serialization.Json">
      <HintPath>/Applications/Unity/Hub/Editor/6000.2.6f1/Unity.app/Contents/NetStandard/compat/2.1.0/shims/netstandard/System.Runtime.Serialization.Json.dll</HintPath>
      <Private>False</Private>
    </Reference>
    <Reference Include="System.Runtime.Serialization.Primitives">
      <HintPath>/Applications/Unity/Hub/Editor/6000.2.6f1/Unity.app/Contents/NetStandard/compat/2.1.0/shims/netstandard/System.Runtime.Serialization.Primitives.dll</HintPath>
      <Private>False</Private>
    </Reference>
    <Reference Include="System.Runtime.Serialization.Xml">
      <HintPath>/Applications/Unity/Hub/Editor/6000.2.6f1/Unity.app/Contents/NetStandard/compat/2.1.0/shims/netstandard/System.Runtime.Serialization.Xml.dll</HintPath>
      <Private>False</Private>
    </Reference>
    <Reference Include="System.Runtime">
      <HintPath>/Applications/Unity/Hub/Editor/6000.2.6f1/Unity.app/Contents/NetStandard/compat/2.1.0/shims/netstandard/System.Runtime.dll</HintPath>
      <Private>False</Private>
    </Reference>
    <Reference Include="System.Security.Claims">
      <HintPath>/Applications/Unity/Hub/Editor/6000.2.6f1/Unity.app/Contents/NetStandard/compat/2.1.0/shims/netstandard/System.Security.Claims.dll</HintPath>
      <Private>False</Private>
    </Reference>
    <Reference Include="System.Security.Cryptography.Algorithms">
      <HintPath>/Applications/Unity/Hub/Editor/6000.2.6f1/Unity.app/Contents/NetStandard/compat/2.1.0/shims/netstandard/System.Security.Cryptography.Algorithms.dll</HintPath>
      <Private>False</Private>
    </Reference>
    <Reference Include="System.Security.Cryptography.Csp">
      <HintPath>/Applications/Unity/Hub/Editor/6000.2.6f1/Unity.app/Contents/NetStandard/compat/2.1.0/shims/netstandard/System.Security.Cryptography.Csp.dll</HintPath>
      <Private>False</Private>
    </Reference>
    <Reference Include="System.Security.Cryptography.Encoding">
      <HintPath>/Applications/Unity/Hub/Editor/6000.2.6f1/Unity.app/Contents/NetStandard/compat/2.1.0/shims/netstandard/System.Security.Cryptography.Encoding.dll</HintPath>
      <Private>False</Private>
    </Reference>
    <Reference Include="System.Security.Cryptography.Primitives">
      <HintPath>/Applications/Unity/Hub/Editor/6000.2.6f1/Unity.app/Contents/NetStandard/compat/2.1.0/shims/netstandard/System.Security.Cryptography.Primitives.dll</HintPath>
      <Private>False</Private>
    </Reference>
    <Reference Include="System.Security.Cryptography.X509Certificates">
      <HintPath>/Applications/Unity/Hub/Editor/6000.2.6f1/Unity.app/Contents/NetStandard/compat/2.1.0/shims/netstandard/System.Security.Cryptography.X509Certificates.dll</HintPath>
      <Private>False</Private>
    </Reference>
    <Reference Include="System.Security.Principal">
      <HintPath>/Applications/Unity/Hub/Editor/6000.2.6f1/Unity.app/Contents/NetStandard/compat/2.1.0/shims/netstandard/System.Security.Principal.dll</HintPath>
      <Private>False</Private>
    </Reference>
    <Reference Include="System.Security.SecureString">
      <HintPath>/Applications/Unity/Hub/Editor/6000.2.6f1/Unity.app/Contents/NetStandard/compat/2.1.0/shims/netstandard/System.Security.SecureString.dll</HintPath>
      <Private>False</Private>
    </Reference>
    <Reference Include="System.Text.Encoding.Extensions">
      <HintPath>/Applications/Unity/Hub/Editor/6000.2.6f1/Unity.app/Contents/NetStandard/compat/2.1.0/shims/netstandard/System.Text.Encoding.Extensions.dll</HintPath>
      <Private>False</Private>
    </Reference>
    <Reference Include="System.Text.Encoding">
      <HintPath>/Applications/Unity/Hub/Editor/6000.2.6f1/Unity.app/Contents/NetStandard/compat/2.1.0/shims/netstandard/System.Text.Encoding.dll</HintPath>
      <Private>False</Private>
    </Reference>
    <Reference Include="System.Text.RegularExpressions">
      <HintPath>/Applications/Unity/Hub/Editor/6000.2.6f1/Unity.app/Contents/NetStandard/compat/2.1.0/shims/netstandard/System.Text.RegularExpressions.dll</HintPath>
      <Private>False</Private>
    </Reference>
    <Reference Include="System.Threading.Overlapped">
      <HintPath>/Applications/Unity/Hub/Editor/6000.2.6f1/Unity.app/Contents/NetStandard/compat/2.1.0/shims/netstandard/System.Threading.Overlapped.dll</HintPath>
      <Private>False</Private>
    </Reference>
    <Reference Include="System.Threading.Tasks.Extensions">
      <HintPath>/Applications/Unity/Hub/Editor/6000.2.6f1/Unity.app/Contents/NetStandard/compat/2.1.0/shims/netstandard/System.Threading.Tasks.Extensions.dll</HintPath>
      <Private>False</Private>
    </Reference>
    <Reference Include="System.Threading.Tasks.Parallel">
      <HintPath>/Applications/Unity/Hub/Editor/6000.2.6f1/Unity.app/Contents/NetStandard/compat/2.1.0/shims/netstandard/System.Threading.Tasks.Parallel.dll</HintPath>
      <Private>False</Private>
    </Reference>
    <Reference Include="System.Threading.Tasks">
      <HintPath>/Applications/Unity/Hub/Editor/6000.2.6f1/Unity.app/Contents/NetStandard/compat/2.1.0/shims/netstandard/System.Threading.Tasks.dll</HintPath>
      <Private>False</Private>
    </Reference>
    <Reference Include="System.Threading.Thread">
      <HintPath>/Applications/Unity/Hub/Editor/6000.2.6f1/Unity.app/Contents/NetStandard/compat/2.1.0/shims/netstandard/System.Threading.Thread.dll</HintPath>
      <Private>False</Private>
    </Reference>
    <Reference Include="System.Threading.ThreadPool">
      <HintPath>/Applications/Unity/Hub/Editor/6000.2.6f1/Unity.app/Contents/NetStandard/compat/2.1.0/shims/netstandard/System.Threading.ThreadPool.dll</HintPath>
      <Private>False</Private>
    </Reference>
    <Reference Include="System.Threading.Timer">
      <HintPath>/Applications/Unity/Hub/Editor/6000.2.6f1/Unity.app/Contents/NetStandard/compat/2.1.0/shims/netstandard/System.Threading.Timer.dll</HintPath>
      <Private>False</Private>
    </Reference>
    <Reference Include="System.Threading">
      <HintPath>/Applications/Unity/Hub/Editor/6000.2.6f1/Unity.app/Contents/NetStandard/compat/2.1.0/shims/netstandard/System.Threading.dll</HintPath>
      <Private>False</Private>
    </Reference>
    <Reference Include="System.ValueTuple">
      <HintPath>/Applications/Unity/Hub/Editor/6000.2.6f1/Unity.app/Contents/NetStandard/compat/2.1.0/shims/netstandard/System.ValueTuple.dll</HintPath>
      <Private>False</Private>
    </Reference>
    <Reference Include="System.Xml.ReaderWriter">
      <HintPath>/Applications/Unity/Hub/Editor/6000.2.6f1/Unity.app/Contents/NetStandard/compat/2.1.0/shims/netstandard/System.Xml.ReaderWriter.dll</HintPath>
      <Private>False</Private>
    </Reference>
    <Reference Include="System.Xml.XDocument">
      <HintPath>/Applications/Unity/Hub/Editor/6000.2.6f1/Unity.app/Contents/NetStandard/compat/2.1.0/shims/netstandard/System.Xml.XDocument.dll</HintPath>
      <Private>False</Private>
    </Reference>
    <Reference Include="System.Xml.XPath.XDocument">
      <HintPath>/Applications/Unity/Hub/Editor/6000.2.6f1/Unity.app/Contents/NetStandard/compat/2.1.0/shims/netstandard/System.Xml.XPath.XDocument.dll</HintPath>
      <Private>False</Private>
    </Reference>
    <Reference Include="System.Xml.XPath">
      <HintPath>/Applications/Unity/Hub/Editor/6000.2.6f1/Unity.app/Contents/NetStandard/compat/2.1.0/shims/netstandard/System.Xml.XPath.dll</HintPath>
      <Private>False</Private>
    </Reference>
    <Reference Include="System.Xml.XmlDocument">
      <HintPath>/Applications/Unity/Hub/Editor/6000.2.6f1/Unity.app/Contents/NetStandard/compat/2.1.0/shims/netstandard/System.Xml.XmlDocument.dll</HintPath>
      <Private>False</Private>
    </Reference>
    <Reference Include="System.Xml.XmlSerializer">
      <HintPath>/Applications/Unity/Hub/Editor/6000.2.6f1/Unity.app/Contents/NetStandard/compat/2.1.0/shims/netstandard/System.Xml.XmlSerializer.dll</HintPath>
      <Private>False</Private>
    </Reference>
    <Reference Include="System.Runtime.InteropServices.WindowsRuntime">
      <HintPath>/Applications/Unity/Hub/Editor/6000.2.6f1/Unity.app/Contents/NetStandard/Extensions/2.0.0/System.Runtime.InteropServices.WindowsRuntime.dll</HintPath>
      <Private>False</Private>
    </Reference>
    <Reference Include="System.ComponentModel.Composition">
      <HintPath>/Applications/Unity/Hub/Editor/6000.2.6f1/Unity.app/Contents/NetStandard/compat/2.1.0/shims/netfx/System.ComponentModel.Composition.dll</HintPath>
      <Private>False</Private>
    </Reference>
    <Reference Include="System.Core">
      <HintPath>/Applications/Unity/Hub/Editor/6000.2.6f1/Unity.app/Contents/NetStandard/compat/2.1.0/shims/netfx/System.Core.dll</HintPath>
      <Private>False</Private>
    </Reference>
    <Reference Include="System.Data">
      <HintPath>/Applications/Unity/Hub/Editor/6000.2.6f1/Unity.app/Contents/NetStandard/compat/2.1.0/shims/netfx/System.Data.dll</HintPath>
      <Private>False</Private>
    </Reference>
    <Reference Include="System.Drawing">
      <HintPath>/Applications/Unity/Hub/Editor/6000.2.6f1/Unity.app/Contents/NetStandard/compat/2.1.0/shims/netfx/System.Drawing.dll</HintPath>
      <Private>False</Private>
    </Reference>
    <Reference Include="System.IO.Compression.FileSystem">
      <HintPath>/Applications/Unity/Hub/Editor/6000.2.6f1/Unity.app/Contents/NetStandard/compat/2.1.0/shims/netfx/System.IO.Compression.FileSystem.dll</HintPath>
      <Private>False</Private>
    </Reference>
    <Reference Include="System.Net">
      <HintPath>/Applications/Unity/Hub/Editor/6000.2.6f1/Unity.app/Contents/NetStandard/compat/2.1.0/shims/netfx/System.Net.dll</HintPath>
      <Private>False</Private>
    </Reference>
    <Reference Include="System.Numerics">
      <HintPath>/Applications/Unity/Hub/Editor/6000.2.6f1/Unity.app/Contents/NetStandard/compat/2.1.0/shims/netfx/System.Numerics.dll</HintPath>
      <Private>False</Private>
    </Reference>
    <Reference Include="System.Runtime.Serialization">
      <HintPath>/Applications/Unity/Hub/Editor/6000.2.6f1/Unity.app/Contents/NetStandard/compat/2.1.0/shims/netfx/System.Runtime.Serialization.dll</HintPath>
      <Private>False</Private>
    </Reference>
    <Reference Include="System.ServiceModel.Web">
      <HintPath>/Applications/Unity/Hub/Editor/6000.2.6f1/Unity.app/Contents/NetStandard/compat/2.1.0/shims/netfx/System.ServiceModel.Web.dll</HintPath>
      <Private>False</Private>
    </Reference>
    <Reference Include="System.Transactions">
      <HintPath>/Applications/Unity/Hub/Editor/6000.2.6f1/Unity.app/Contents/NetStandard/compat/2.1.0/shims/netfx/System.Transactions.dll</HintPath>
      <Private>False</Private>
    </Reference>
    <Reference Include="System.Web">
      <HintPath>/Applications/Unity/Hub/Editor/6000.2.6f1/Unity.app/Contents/NetStandard/compat/2.1.0/shims/netfx/System.Web.dll</HintPath>
      <Private>False</Private>
    </Reference>
    <Reference Include="System.Windows">
      <HintPath>/Applications/Unity/Hub/Editor/6000.2.6f1/Unity.app/Contents/NetStandard/compat/2.1.0/shims/netfx/System.Windows.dll</HintPath>
      <Private>False</Private>
    </Reference>
    <Reference Include="System.Xml.Linq">
      <HintPath>/Applications/Unity/Hub/Editor/6000.2.6f1/Unity.app/Contents/NetStandard/compat/2.1.0/shims/netfx/System.Xml.Linq.dll</HintPath>
      <Private>False</Private>
    </Reference>
    <Reference Include="System.Xml.Serialization">
      <HintPath>/Applications/Unity/Hub/Editor/6000.2.6f1/Unity.app/Contents/NetStandard/compat/2.1.0/shims/netfx/System.Xml.Serialization.dll</HintPath>
      <Private>False</Private>
    </Reference>
    <Reference Include="System.Xml">
      <HintPath>/Applications/Unity/Hub/Editor/6000.2.6f1/Unity.app/Contents/NetStandard/compat/2.1.0/shims/netfx/System.Xml.dll</HintPath>
      <Private>False</Private>
    </Reference>
    <Reference Include="System">
      <HintPath>/Applications/Unity/Hub/Editor/6000.2.6f1/Unity.app/Contents/NetStandard/compat/2.1.0/shims/netfx/System.dll</HintPath>
      <Private>False</Private>
    </Reference>
    <Reference Include="mscorlib">
      <HintPath>/Applications/Unity/Hub/Editor/6000.2.6f1/Unity.app/Contents/NetStandard/compat/2.1.0/shims/netfx/mscorlib.dll</HintPath>
      <Private>False</Private>
    </Reference>
<<<<<<< HEAD
    <Reference Include="Unity.2D.Psdimporter.Editor">
      <HintPath>Library/ScriptAssemblies/Unity.2D.Psdimporter.Editor.dll</HintPath>
=======
    <Reference Include="Unity.2D.Common.Path.Editor">
      <HintPath>Library/ScriptAssemblies/Unity.2D.Common.Path.Editor.dll</HintPath>
      <Private>False</Private>
    </Reference>
    <Reference Include="Unity.2D.Sprite.Editor">
      <HintPath>Library/ScriptAssemblies/Unity.2D.Sprite.Editor.dll</HintPath>
      <Private>False</Private>
    </Reference>
    <Reference Include="Unity.InternalAPIEngineBridge.001">
      <HintPath>Library/ScriptAssemblies/Unity.InternalAPIEngineBridge.001.dll</HintPath>
      <Private>False</Private>
    </Reference>
    <Reference Include="Unity.TextMeshPro">
      <HintPath>Library/ScriptAssemblies/Unity.TextMeshPro.dll</HintPath>
>>>>>>> 59cf188e
      <Private>False</Private>
    </Reference>
    <Reference Include="Unity.VisualScripting.Flow">
      <HintPath>Library/ScriptAssemblies/Unity.VisualScripting.Flow.dll</HintPath>
      <Private>False</Private>
    </Reference>
<<<<<<< HEAD
    <Reference Include="Unity.2D.Common.Path.Editor">
      <HintPath>Library/ScriptAssemblies/Unity.2D.Common.Path.Editor.dll</HintPath>
      <Private>False</Private>
    </Reference>
    <Reference Include="Unity.TextMeshPro.Editor">
      <HintPath>Library/ScriptAssemblies/Unity.TextMeshPro.Editor.dll</HintPath>
      <Private>False</Private>
    </Reference>
    <Reference Include="Unity.2D.Tilemap.Extras.Editor">
      <HintPath>Library/ScriptAssemblies/Unity.2D.Tilemap.Extras.Editor.dll</HintPath>
      <Private>False</Private>
    </Reference>
    <Reference Include="Unity.2D.Sprite.Editor">
      <HintPath>Library/ScriptAssemblies/Unity.2D.Sprite.Editor.dll</HintPath>
=======
    <Reference Include="Unity.2D.IK.Runtime">
      <HintPath>Library/ScriptAssemblies/Unity.2D.IK.Runtime.dll</HintPath>
      <Private>False</Private>
    </Reference>
    <Reference Include="Unity.VisualScripting.SettingsProvider.Editor">
      <HintPath>Library/ScriptAssemblies/Unity.VisualScripting.SettingsProvider.Editor.dll</HintPath>
      <Private>False</Private>
    </Reference>
    <Reference Include="Unity.2D.Animation.Editor">
      <HintPath>Library/ScriptAssemblies/Unity.2D.Animation.Editor.dll</HintPath>
      <Private>False</Private>
    </Reference>
    <Reference Include="Unity.2D.Enhancers.Editor.AIBridge">
      <HintPath>Library/ScriptAssemblies/Unity.2D.Enhancers.Editor.AIBridge.dll</HintPath>
      <Private>False</Private>
    </Reference>
    <Reference Include="Unity.InternalAPIEditorBridge.001">
      <HintPath>Library/ScriptAssemblies/Unity.InternalAPIEditorBridge.001.dll</HintPath>
      <Private>False</Private>
    </Reference>
    <Reference Include="Unity.2D.Common.Editor">
      <HintPath>Library/ScriptAssemblies/Unity.2D.Common.Editor.dll</HintPath>
      <Private>False</Private>
    </Reference>
    <Reference Include="Unity.Timeline">
      <HintPath>Library/ScriptAssemblies/Unity.Timeline.dll</HintPath>
      <Private>False</Private>
    </Reference>
    <Reference Include="Unity.2D.Animation.Runtime">
      <HintPath>Library/ScriptAssemblies/Unity.2D.Animation.Runtime.dll</HintPath>
>>>>>>> 59cf188e
      <Private>False</Private>
    </Reference>
    <Reference Include="Unity.2D.Tilemap.Extras">
      <HintPath>Library/ScriptAssemblies/Unity.2D.Tilemap.Extras.dll</HintPath>
      <Private>False</Private>
    </Reference>
<<<<<<< HEAD
    <Reference Include="Unity.VisualScripting.Flow.Editor">
      <HintPath>Library/ScriptAssemblies/Unity.VisualScripting.Flow.Editor.dll</HintPath>
      <Private>False</Private>
    </Reference>
    <Reference Include="Unity.TextMeshPro">
      <HintPath>Library/ScriptAssemblies/Unity.TextMeshPro.dll</HintPath>
=======
    <Reference Include="Unity.2D.PixelPerfect.Editor">
      <HintPath>Library/ScriptAssemblies/Unity.2D.PixelPerfect.Editor.dll</HintPath>
      <Private>False</Private>
    </Reference>
    <Reference Include="Unity.PlasticSCM.Editor">
      <HintPath>Library/ScriptAssemblies/Unity.PlasticSCM.Editor.dll</HintPath>
      <Private>False</Private>
    </Reference>
    <Reference Include="Unity.Burst.Editor">
      <HintPath>Library/ScriptAssemblies/Unity.Burst.Editor.dll</HintPath>
>>>>>>> 59cf188e
      <Private>False</Private>
    </Reference>
    <Reference Include="PsdPlugin">
      <HintPath>Library/ScriptAssemblies/PsdPlugin.dll</HintPath>
      <Private>False</Private>
    </Reference>
<<<<<<< HEAD
    <Reference Include="Unity.2D.IK.Editor">
      <HintPath>Library/ScriptAssemblies/Unity.2D.IK.Editor.dll</HintPath>
      <Private>False</Private>
    </Reference>
    <Reference Include="Unity.2D.SpriteShape.Runtime">
      <HintPath>Library/ScriptAssemblies/Unity.2D.SpriteShape.Runtime.dll</HintPath>
      <Private>False</Private>
    </Reference>
    <Reference Include="Unity.VisualStudio.Editor">
      <HintPath>Library/ScriptAssemblies/Unity.VisualStudio.Editor.dll</HintPath>
=======
    <Reference Include="Unity.Mathematics.Editor">
      <HintPath>Library/ScriptAssemblies/Unity.Mathematics.Editor.dll</HintPath>
      <Private>False</Private>
    </Reference>
    <Reference Include="Unity.InferenceEngine.ONNX.Editor">
      <HintPath>Library/ScriptAssemblies/Unity.InferenceEngine.ONNX.Editor.dll</HintPath>
      <Private>False</Private>
    </Reference>
    <Reference Include="Unity.2D.Aseprite.Common">
      <HintPath>Library/ScriptAssemblies/Unity.2D.Aseprite.Common.dll</HintPath>
      <Private>False</Private>
    </Reference>
    <Reference Include="Unity.2D.PixelPerfect">
      <HintPath>Library/ScriptAssemblies/Unity.2D.PixelPerfect.dll</HintPath>
      <Private>False</Private>
    </Reference>
    <Reference Include="Unity.InferenceEngine.MacBLAS">
      <HintPath>Library/ScriptAssemblies/Unity.InferenceEngine.MacBLAS.dll</HintPath>
>>>>>>> 59cf188e
      <Private>False</Private>
    </Reference>
    <Reference Include="Unity.InternalAPIEngineBridge.001">
      <HintPath>Library/ScriptAssemblies/Unity.InternalAPIEngineBridge.001.dll</HintPath>
      <Private>False</Private>
    </Reference>
<<<<<<< HEAD
    <Reference Include="Unity.2D.Tilemap.Editor">
      <HintPath>Library/ScriptAssemblies/Unity.2D.Tilemap.Editor.dll</HintPath>
      <Private>False</Private>
    </Reference>
    <Reference Include="Unity.2D.Common.Runtime">
      <HintPath>Library/ScriptAssemblies/Unity.2D.Common.Runtime.dll</HintPath>
      <Private>False</Private>
    </Reference>
    <Reference Include="Unity.2D.IK.Runtime">
      <HintPath>Library/ScriptAssemblies/Unity.2D.IK.Runtime.dll</HintPath>
=======
    <Reference Include="Unity.AI.Assistant.Bridge.Editor">
      <HintPath>Library/ScriptAssemblies/Unity.AI.Assistant.Bridge.Editor.dll</HintPath>
      <Private>False</Private>
    </Reference>
    <Reference Include="Unity.2D.Aseprite.Editor">
      <HintPath>Library/ScriptAssemblies/Unity.2D.Aseprite.Editor.dll</HintPath>
      <Private>False</Private>
    </Reference>
    <Reference Include="Unity.2D.Psdimporter.Editor">
      <HintPath>Library/ScriptAssemblies/Unity.2D.Psdimporter.Editor.dll</HintPath>
      <Private>False</Private>
    </Reference>
    <Reference Include="Unity.InferenceEngine.Editor">
      <HintPath>Library/ScriptAssemblies/Unity.InferenceEngine.Editor.dll</HintPath>
>>>>>>> 59cf188e
      <Private>False</Private>
    </Reference>
    <Reference Include="Unity.Collections">
      <HintPath>Library/ScriptAssemblies/Unity.Collections.dll</HintPath>
      <Private>False</Private>
    </Reference>
<<<<<<< HEAD
    <Reference Include="Unity.Timeline.Editor">
      <HintPath>Library/ScriptAssemblies/Unity.Timeline.Editor.dll</HintPath>
      <Private>False</Private>
    </Reference>
    <Reference Include="Unity.VisualScripting.State.Editor">
      <HintPath>Library/ScriptAssemblies/Unity.VisualScripting.State.Editor.dll</HintPath>
      <Private>False</Private>
    </Reference>
    <Reference Include="Unity.Mathematics">
      <HintPath>Library/ScriptAssemblies/Unity.Mathematics.dll</HintPath>
      <Private>False</Private>
    </Reference>
    <Reference Include="Unity.2D.Animation.Editor">
      <HintPath>Library/ScriptAssemblies/Unity.2D.Animation.Editor.dll</HintPath>
      <Private>False</Private>
    </Reference>
    <Reference Include="Unity.VisualScripting.SettingsProvider.Editor">
      <HintPath>Library/ScriptAssemblies/Unity.VisualScripting.SettingsProvider.Editor.dll</HintPath>
      <Private>False</Private>
    </Reference>
    <Reference Include="Unity.InternalAPIEditorBridge.001">
      <HintPath>Library/ScriptAssemblies/Unity.InternalAPIEditorBridge.001.dll</HintPath>
=======
    <Reference Include="Unity.TextMeshPro.Editor">
      <HintPath>Library/ScriptAssemblies/Unity.TextMeshPro.Editor.dll</HintPath>
      <Private>False</Private>
    </Reference>
    <Reference Include="Unity.2D.Tilemap.Extras">
      <HintPath>Library/ScriptAssemblies/Unity.2D.Tilemap.Extras.dll</HintPath>
      <Private>False</Private>
    </Reference>
    <Reference Include="Unity.VisualScripting.Flow.Editor">
      <HintPath>Library/ScriptAssemblies/Unity.VisualScripting.Flow.Editor.dll</HintPath>
      <Private>False</Private>
    </Reference>
    <Reference Include="Unity.2D.IK.Editor">
      <HintPath>Library/ScriptAssemblies/Unity.2D.IK.Editor.dll</HintPath>
>>>>>>> 59cf188e
      <Private>False</Private>
    </Reference>
    <Reference Include="Unity.2D.SpriteShape.Runtime">
      <HintPath>Library/ScriptAssemblies/Unity.2D.SpriteShape.Runtime.dll</HintPath>
      <Private>False</Private>
    </Reference>
<<<<<<< HEAD
    <Reference Include="Unity.Multiplayer.Center.Common">
      <HintPath>Library/ScriptAssemblies/Unity.Multiplayer.Center.Common.dll</HintPath>
      <Private>False</Private>
    </Reference>
    <Reference Include="Unity.2D.Common.Editor">
      <HintPath>Library/ScriptAssemblies/Unity.2D.Common.Editor.dll</HintPath>
      <Private>False</Private>
    </Reference>
    <Reference Include="Unity.Burst">
      <HintPath>Library/ScriptAssemblies/Unity.Burst.dll</HintPath>
=======
    <Reference Include="Unity.VisualStudio.Editor">
      <HintPath>Library/ScriptAssemblies/Unity.VisualStudio.Editor.dll</HintPath>
>>>>>>> 59cf188e
      <Private>False</Private>
    </Reference>
    <Reference Include="Unity.2D.Tilemap.Editor">
      <HintPath>Library/ScriptAssemblies/Unity.2D.Tilemap.Editor.dll</HintPath>
      <Private>False</Private>
    </Reference>
<<<<<<< HEAD
    <Reference Include="Unity.VisualScripting.Core.Editor">
      <HintPath>Library/ScriptAssemblies/Unity.VisualScripting.Core.Editor.dll</HintPath>
=======
    <Reference Include="Unity.2D.Common.Runtime">
      <HintPath>Library/ScriptAssemblies/Unity.2D.Common.Runtime.dll</HintPath>
>>>>>>> 59cf188e
      <Private>False</Private>
    </Reference>
    <Reference Include="Unity.2D.Animation.Runtime">
      <HintPath>Library/ScriptAssemblies/Unity.2D.Animation.Runtime.dll</HintPath>
      <Private>False</Private>
    </Reference>
<<<<<<< HEAD
    <Reference Include="Unity.Multiplayer.Center.Editor">
      <HintPath>Library/ScriptAssemblies/Unity.Multiplayer.Center.Editor.dll</HintPath>
      <Private>False</Private>
    </Reference>
    <Reference Include="Unity.VisualScripting.Shared.Editor">
      <HintPath>Library/ScriptAssemblies/Unity.VisualScripting.Shared.Editor.dll</HintPath>
      <Private>False</Private>
    </Reference>
    <Reference Include="Unity.2D.PixelPerfect.Editor">
      <HintPath>Library/ScriptAssemblies/Unity.2D.PixelPerfect.Editor.dll</HintPath>
      <Private>False</Private>
    </Reference>
    <Reference Include="Unity.PlasticSCM.Editor">
      <HintPath>Library/ScriptAssemblies/Unity.PlasticSCM.Editor.dll</HintPath>
=======
    <Reference Include="Unity.AI.Assistant.Agent.Dynamic.Extension.Editor">
      <HintPath>Library/ScriptAssemblies/Unity.AI.Assistant.Agent.Dynamic.Extension.Editor.dll</HintPath>
      <Private>False</Private>
    </Reference>
    <Reference Include="Unity.Timeline.Editor">
      <HintPath>Library/ScriptAssemblies/Unity.Timeline.Editor.dll</HintPath>
      <Private>False</Private>
    </Reference>
    <Reference Include="Unity.AppUI.Editor">
      <HintPath>Library/ScriptAssemblies/Unity.AppUI.Editor.dll</HintPath>
>>>>>>> 59cf188e
      <Private>False</Private>
    </Reference>
    <Reference Include="Unity.Burst.Editor">
      <HintPath>Library/ScriptAssemblies/Unity.Burst.Editor.dll</HintPath>
      <Private>False</Private>
    </Reference>
<<<<<<< HEAD
    <Reference Include="Unity.VisualScripting.Core">
      <HintPath>Library/ScriptAssemblies/Unity.VisualScripting.Core.dll</HintPath>
      <Private>False</Private>
    </Reference>
    <Reference Include="Unity.VisualScripting.State">
      <HintPath>Library/ScriptAssemblies/Unity.VisualScripting.State.dll</HintPath>
      <Private>False</Private>
    </Reference>
    <Reference Include="Unity.Mathematics.Editor">
      <HintPath>Library/ScriptAssemblies/Unity.Mathematics.Editor.dll</HintPath>
      <Private>False</Private>
    </Reference>
    <Reference Include="Unity.2D.Aseprite.Common">
      <HintPath>Library/ScriptAssemblies/Unity.2D.Aseprite.Common.dll</HintPath>
      <Private>False</Private>
    </Reference>
    <Reference Include="Unity.Collections.Editor">
      <HintPath>Library/ScriptAssemblies/Unity.Collections.Editor.dll</HintPath>
      <Private>False</Private>
    </Reference>
    <Reference Include="Unity.2D.PixelPerfect">
      <HintPath>Library/ScriptAssemblies/Unity.2D.PixelPerfect.dll</HintPath>
=======
    <Reference Include="Unity.Mathematics">
      <HintPath>Library/ScriptAssemblies/Unity.Mathematics.dll</HintPath>
      <Private>False</Private>
    </Reference>
    <Reference Include="Unity.Serialization">
      <HintPath>Library/ScriptAssemblies/Unity.Serialization.dll</HintPath>
      <Private>False</Private>
    </Reference>
    <Reference Include="Unity.2D.Tilemap.Extras.Editor">
      <HintPath>Library/ScriptAssemblies/Unity.2D.Tilemap.Extras.Editor.dll</HintPath>
      <Private>False</Private>
    </Reference>
    <Reference Include="Unity.Multiplayer.Center.Common">
      <HintPath>Library/ScriptAssemblies/Unity.Multiplayer.Center.Common.dll</HintPath>
      <Private>False</Private>
    </Reference>
    <Reference Include="UnityEngine.UI">
      <HintPath>Library/ScriptAssemblies/UnityEngine.UI.dll</HintPath>
      <Private>False</Private>
    </Reference>
    <Reference Include="Unity.Burst">
      <HintPath>Library/ScriptAssemblies/Unity.Burst.dll</HintPath>
      <Private>False</Private>
    </Reference>
    <Reference Include="Unity.VisualScripting.Core.Editor">
      <HintPath>Library/ScriptAssemblies/Unity.VisualScripting.Core.Editor.dll</HintPath>
      <Private>False</Private>
    </Reference>
    <Reference Include="Unity.Multiplayer.Center.Editor">
      <HintPath>Library/ScriptAssemblies/Unity.Multiplayer.Center.Editor.dll</HintPath>
      <Private>False</Private>
    </Reference>
    <Reference Include="Unity.AI.Assistant.AvatarHelper.Editor">
      <HintPath>Library/ScriptAssemblies/Unity.AI.Assistant.AvatarHelper.Editor.dll</HintPath>
>>>>>>> 59cf188e
      <Private>False</Private>
    </Reference>
    <Reference Include="Unity.2D.Sprite.AIIntegration.Editor">
      <HintPath>Library/ScriptAssemblies/Unity.2D.Sprite.AIIntegration.Editor.dll</HintPath>
      <Private>False</Private>
    </Reference>
    <Reference Include="Unity.AppUI">
      <HintPath>Library/ScriptAssemblies/Unity.AppUI.dll</HintPath>
      <Private>False</Private>
    </Reference>
    <Reference Include="Unity.AppUI.Navigation.Editor">
      <HintPath>Library/ScriptAssemblies/Unity.AppUI.Navigation.Editor.dll</HintPath>
      <Private>False</Private>
    </Reference>
    <Reference Include="Unity.Collections.Editor">
      <HintPath>Library/ScriptAssemblies/Unity.Collections.Editor.dll</HintPath>
      <Private>False</Private>
    </Reference>
    <Reference Include="Unity.Serialization.Editor">
      <HintPath>Library/ScriptAssemblies/Unity.Serialization.Editor.dll</HintPath>
      <Private>False</Private>
    </Reference>
    <Reference Include="Unity.2D.Sprite.AIIntegration.Editor">
      <HintPath>Library/ScriptAssemblies/Unity.2D.Sprite.AIIntegration.Editor.dll</HintPath>
      <Private>False</Private>
    </Reference>
    <Reference Include="Unity.2D.SpriteShape.Editor">
      <HintPath>Library/ScriptAssemblies/Unity.2D.SpriteShape.Editor.dll</HintPath>
      <Private>False</Private>
    </Reference>
<<<<<<< HEAD
    <Reference Include="Unity.Rider.Editor">
      <HintPath>Library/ScriptAssemblies/Unity.Rider.Editor.dll</HintPath>
      <Private>False</Private>
    </Reference>
    <Reference Include="Unity.2D.Aseprite.Editor">
      <HintPath>Library/ScriptAssemblies/Unity.2D.Aseprite.Editor.dll</HintPath>
      <Private>False</Private>
    </Reference>
    <Reference Include="UnityEditor.UI">
      <HintPath>Library/ScriptAssemblies/UnityEditor.UI.dll</HintPath>
=======
    <Reference Include="Unity.2D.Enhancers.Editor">
      <HintPath>Library/ScriptAssemblies/Unity.2D.Enhancers.Editor.dll</HintPath>
      <Private>False</Private>
    </Reference>
    <Reference Include="Unity.InferenceEngine.iOSBLAS">
      <HintPath>Library/ScriptAssemblies/Unity.InferenceEngine.iOSBLAS.dll</HintPath>
      <Private>False</Private>
    </Reference>
    <Reference Include="Unity.Settings.Editor">
      <HintPath>Library/ScriptAssemblies/Unity.Settings.Editor.dll</HintPath>
      <Private>False</Private>
    </Reference>
    <Reference Include="UnityEditor.UI">
      <HintPath>Library/ScriptAssemblies/UnityEditor.UI.dll</HintPath>
      <Private>False</Private>
    </Reference>
    <Reference Include="Unity.AppUI.Redux">
      <HintPath>Library/ScriptAssemblies/Unity.AppUI.Redux.dll</HintPath>
      <Private>False</Private>
    </Reference>
    <Reference Include="Unity.InferenceEngine">
      <HintPath>Library/ScriptAssemblies/Unity.InferenceEngine.dll</HintPath>
>>>>>>> 59cf188e
      <Private>False</Private>
    </Reference>
  </ItemGroup>
  <ItemGroup>
  </ItemGroup>
<<<<<<< HEAD
  <Import Project="$(MSBuildToolsPath)/Microsoft.CSharp.targets" />
  <Target Name="GenerateTargetFrameworkMonikerAttribute" />
  <!-- To modify your build process, add your task inside one of the targets below and uncomment it.
       Other similar extension points exist, see Microsoft.Common.targets.
  <Target Name="BeforeBuild">
  </Target>
  <Target Name="AfterBuild">
  </Target>
  -->
=======
  <Import Project="Sdk.targets" Sdk="Microsoft.NET.Sdk" />
  <ItemGroup>
    <ProjectCapability Remove="LaunchProfiles" />
    <ProjectCapability Remove="SharedProjectReferences" />
    <ProjectCapability Remove="ReferenceManagerSharedProjects" />
    <ProjectCapability Remove="ReferenceManagerProjects" />
    <ProjectCapability Remove="COMReferences" />
    <ProjectCapability Remove="ReferenceManagerCOM" />
    <ProjectCapability Remove="AssemblyReferences" />
    <ProjectCapability Remove="ReferenceManagerAssemblies" />
  </ItemGroup>
>>>>>>> 59cf188e
</Project>
<|MERGE_RESOLUTION|>--- conflicted
+++ resolved
@@ -1,1626 +1,1520 @@
-<<<<<<< HEAD
-﻿<?xml version="1.0" encoding="utf-8"?>
-<Project ToolsVersion="4.0" DefaultTargets="Build" xmlns="http://schemas.microsoft.com/developer/msbuild/2003">
-  <!-- Generated file, do not modify, your changes will be overwritten (use AssetPostprocessor.OnGeneratedCSProject) -->
-  <PropertyGroup>
-    <LangVersion>9.0</LangVersion>
-=======
-﻿<Project>
-  <!-- Generated file, do not modify, your changes will be overwritten (use AssetPostprocessor.OnGeneratedCSProject) -->
-  <PropertyGroup>
-    <BaseIntermediateOutputPath>Temp/obj/$(MSBuildProjectName)</BaseIntermediateOutputPath>
-    <IntermediateOutputPath>$(BaseIntermediateOutputPath)</IntermediateOutputPath>
-    <AppendTargetFrameworkToOutputPath>false</AppendTargetFrameworkToOutputPath>
-    <UseCommonOutputDirectory>true</UseCommonOutputDirectory>
-    <OutputPath>Temp/bin/Debug/</OutputPath>
->>>>>>> 59cf188e
-  </PropertyGroup>
-  <PropertyGroup>
-<<<<<<< HEAD
-    <Configuration Condition=" '$(Configuration)' == '' ">Debug</Configuration>
-    <Platform Condition=" '$(Platform)' == '' ">AnyCPU</Platform>
-    <ProductVersion>10.0.20506</ProductVersion>
-    <SchemaVersion>2.0</SchemaVersion>
-=======
-    <GenerateAssemblyInfo>false</GenerateAssemblyInfo>
-    <EnableDefaultItems>false</EnableDefaultItems>
-    <LangVersion>9.0</LangVersion>
->>>>>>> 59cf188e
-    <RootNamespace></RootNamespace>
-    <ProjectGuid>{F399FFB2-FC64-C894-6957-5BD470EB1754}</ProjectGuid>
-    <OutputType>Library</OutputType>
-    <AssemblyName>Assembly-CSharp</AssemblyName>
-    <TargetFrameworkVersion>v4.7.1</TargetFrameworkVersion>
-    <FileAlignment>512</FileAlignment>
-    <BaseDirectory>.</BaseDirectory>
-  </PropertyGroup>
-  <PropertyGroup>
-    <NoWarn>0169;USG0001</NoWarn>
-    <DefineConstants>UNITY_6000_2_6;UNITY_6000_2;UNITY_6000;UNITY_5_3_OR_NEWER;UNITY_5_4_OR_NEWER;UNITY_5_5_OR_NEWER;UNITY_5_6_OR_NEWER;UNITY_2017_1_OR_NEWER;UNITY_2017_2_OR_NEWER;UNITY_2017_3_OR_NEWER;UNITY_2017_4_OR_NEWER;UNITY_2018_1_OR_NEWER;UNITY_2018_2_OR_NEWER;UNITY_2018_3_OR_NEWER;UNITY_2018_4_OR_NEWER;UNITY_2019_1_OR_NEWER;UNITY_2019_2_OR_NEWER;UNITY_2019_3_OR_NEWER;UNITY_2019_4_OR_NEWER;UNITY_2020_1_OR_NEWER;UNITY_2020_2_OR_NEWER;UNITY_2020_3_OR_NEWER;UNITY_2021_1_OR_NEWER;UNITY_2021_2_OR_NEWER;UNITY_2021_3_OR_NEWER;UNITY_2022_1_OR_NEWER;UNITY_2022_2_OR_NEWER;UNITY_2022_3_OR_NEWER;UNITY_2023_1_OR_NEWER;UNITY_2023_2_OR_NEWER;UNITY_2023_3_OR_NEWER;UNITY_6000_0_OR_NEWER;UNITY_6000_1_OR_NEWER;UNITY_6000_2_OR_NEWER;PLATFORM_ARCH_64;UNITY_64;UNITY_INCLUDE_TESTS;ENABLE_AR;ENABLE_AUDIO;ENABLE_CACHING;ENABLE_CLOTH;ENABLE_MICROPHONE;ENABLE_MULTIPLE_DISPLAYS;ENABLE_PHYSICS;ENABLE_TEXTURE_STREAMING;ENABLE_VIRTUALTEXTURING;ENABLE_LZMA;ENABLE_UNITYEVENTS;ENABLE_VR;ENABLE_WEBCAM;ENABLE_UNITYWEBREQUEST;ENABLE_WWW;ENABLE_CLOUD_SERVICES;ENABLE_CLOUD_SERVICES_ADS;ENABLE_CLOUD_SERVICES_USE_WEBREQUEST;ENABLE_UNITY_CONSENT;ENABLE_UNITY_CLOUD_IDENTIFIERS;ENABLE_CLOUD_SERVICES_CRASH_REPORTING;ENABLE_CLOUD_SERVICES_NATIVE_CRASH_REPORTING;ENABLE_CLOUD_SERVICES_PURCHASING;ENABLE_CLOUD_SERVICES_ANALYTICS;ENABLE_CLOUD_SERVICES_BUILD;ENABLE_EDITOR_GAME_SERVICES;ENABLE_UNITY_GAME_SERVICES_ANALYTICS_SUPPORT;ENABLE_CLOUD_LICENSE;ENABLE_EDITOR_HUB_LICENSE;ENABLE_WEBSOCKET_CLIENT;ENABLE_GENERATE_NATIVE_PLUGINS_FOR_ASSEMBLIES_API;ENABLE_DIRECTOR_AUDIO;ENABLE_DIRECTOR_TEXTURE;ENABLE_MANAGED_JOBS;ENABLE_MANAGED_TRANSFORM_JOBS;ENABLE_MANAGED_ANIMATION_JOBS;ENABLE_MANAGED_AUDIO_JOBS;ENABLE_MANAGED_UNITYTLS;INCLUDE_DYNAMIC_GI;ENABLE_SCRIPTING_GC_WBARRIERS;PLATFORM_SUPPORTS_MONO;RENDER_SOFTWARE_CURSOR;ENABLE_MARSHALLING_TESTS;ENABLE_VIDEO;ENABLE_NAVIGATION_OFFMESHLINK_TO_NAVMESHLINK;ENABLE_ACCELERATOR_CLIENT_DEBUGGING;TEXTCORE_1_0_OR_NEWER;EDITOR_ONLY_NAVMESH_BUILDER_DEPRECATED;PLATFORM_STANDALONE_OSX;PLATFORM_STANDALONE;UNITY_STANDALONE_OSX;UNITY_STANDALONE;ENABLE_GAMECENTER;ENABLE_RUNTIME_GI;ENABLE_MOVIES;ENABLE_NETWORK;ENABLE_CRUNCH_TEXTURE_COMPRESSION;ENABLE_CLOUD_SERVICES_ENGINE_DIAGNOSTICS;ENABLE_CLUSTER_SYNC;ENABLE_CLUSTERINPUT;ENABLE_SPATIALTRACKING;PLATFORM_HAS_CUSTOM_MUTEX;PLATFORM_UPDATES_TIME_OUTSIDE_OF_PLAYER_LOOP;ENABLE_MONO;NET_STANDARD_2_0;NET_STANDARD;NET_STANDARD_2_1;NETSTANDARD;NETSTANDARD2_1;ENABLE_PROFILER;DEBUG;TRACE;UNITY_ASSERTIONS;UNITY_EDITOR;UNITY_EDITOR_64;UNITY_EDITOR_OSX;ENABLE_UNITY_COLLECTIONS_CHECKS;ENABLE_BURST_AOT;UNITY_TEAM_LICENSE;ENABLE_CUSTOM_RENDER_TEXTURE;ENABLE_DIRECTOR;ENABLE_LOCALIZATION;ENABLE_SPRITES;ENABLE_TERRAIN;ENABLE_TILEMAP;ENABLE_TIMELINE;ENABLE_LEGACY_INPUT_MANAGER;TEXTCORE_FONT_ENGINE_1_5_OR_NEWER;TEXTCORE_TEXT_ENGINE_1_5_OR_NEWER;CSHARP_7_OR_LATER;CSHARP_7_3_OR_NEWER</DefineConstants>
-    <AllowUnsafeBlocks>False</AllowUnsafeBlocks>
-<<<<<<< HEAD
-  </PropertyGroup>
-  <PropertyGroup Condition=" '$(Configuration)|$(Platform)' == 'Debug|AnyCPU' ">
-    <DebugSymbols>true</DebugSymbols>
-    <DebugType>full</DebugType>
-    <Optimize>false</Optimize>
-    <OutputPath>Temp/bin/Debug/</OutputPath>
-    <ErrorReport>prompt</ErrorReport>
-    <WarningLevel>4</WarningLevel>
-  </PropertyGroup>
-  <PropertyGroup Condition=" '$(Configuration)|$(Platform)' == 'Release|AnyCPU' ">
-    <DebugType>pdbonly</DebugType>
-    <Optimize>true</Optimize>
-    <OutputPath>Temp/bin/Release/</OutputPath>
-    <ErrorReport>prompt</ErrorReport>
-    <WarningLevel>4</WarningLevel>
-=======
->>>>>>> 59cf188e
-  </PropertyGroup>
-  <PropertyGroup>
-    <NoConfig>true</NoConfig>
-    <NoStdLib>true</NoStdLib>
-    <AddAdditionalExplicitAssemblyReferences>false</AddAdditionalExplicitAssemblyReferences>
-    <ImplicitlyExpandNETStandardFacades>false</ImplicitlyExpandNETStandardFacades>
-    <ImplicitlyExpandDesignTimeFacades>false</ImplicitlyExpandDesignTimeFacades>
-  </PropertyGroup>
-  <PropertyGroup>
-    <ProjectTypeGuids>{E097FAD1-6243-4DAD-9C02-E9B9EFC3FFC1};{FAE04EC0-301F-11D3-BF4B-00C04F79EFBC}</ProjectTypeGuids>
-    <UnityProjectGenerator>Package</UnityProjectGenerator>
-    <UnityProjectGeneratorVersion>2.0.23</UnityProjectGeneratorVersion>
-<<<<<<< HEAD
-    <UnityProjectGeneratorStyle>Legacy</UnityProjectGeneratorStyle>
-=======
-    <UnityProjectGeneratorStyle>SDK</UnityProjectGeneratorStyle>
->>>>>>> 59cf188e
-    <UnityProjectType>Game:1</UnityProjectType>
-    <UnityBuildTarget>StandaloneOSX:2</UnityBuildTarget>
-    <UnityVersion>6000.2.6f1</UnityVersion>
-  </PropertyGroup>
-  <ItemGroup>
-<<<<<<< HEAD
-    <Analyzer Include="/Applications/Visual Studio.app/Contents/Resources/lib/monodevelop/AddIns/MonoDevelop.Unity/Analyzers/Microsoft.Unity.Analyzers.dll" />
-    <Analyzer Include="/Applications/Unity/Hub/Editor/6000.2.6f1/Unity.app/Contents/Tools/Unity.SourceGenerators/Unity.SourceGenerators.dll" />
-    <Analyzer Include="/Applications/Unity/Hub/Editor/6000.2.6f1/Unity.app/Contents/Tools/Unity.SourceGenerators/Unity.Properties.SourceGenerator.dll" />
-    <Analyzer Include="/Applications/Unity/Hub/Editor/6000.2.6f1/Unity.app/Contents/Tools/Unity.SourceGenerators/Unity.UIToolkit.SourceGenerator.dll" />
-=======
-    <Analyzer Include="/Users/huynh/.vscode/extensions/visualstudiotoolsforunity.vstuc-1.1.3/Analyzers/Microsoft.Unity.Analyzers.dll" />
-    <Analyzer Include="/Applications/Unity/Hub/Editor/6000.2.6f1/Unity.app/Contents/Tools/Unity.SourceGenerators/Unity.SourceGenerators.dll" />
-    <Analyzer Include="/Applications/Unity/Hub/Editor/6000.2.6f1/Unity.app/Contents/Tools/Unity.SourceGenerators/Unity.Properties.SourceGenerator.dll" />
-    <Analyzer Include="/Applications/Unity/Hub/Editor/6000.2.6f1/Unity.app/Contents/Tools/Unity.SourceGenerators/Unity.UIToolkit.SourceGenerator.dll" />
-    <Analyzer Include="/Users/huynh/Projects/CatchMeowIfYouCan/Library/PackageCache/com.unity.ai.inference@4ac711cab9a3/Runtime/Core/SourceGenerator/SourceGenerators.dll" />
-    <Analyzer Include="/Users/huynh/Projects/CatchMeowIfYouCan/Library/PackageCache/com.unity.dt.app-ui@7b87c8225c06/Runtime/SourceGenerators/netstandard2.0/EnumToLowerCase.dll" />
->>>>>>> 59cf188e
-  </ItemGroup>
-  <ItemGroup>
-    <Compile Include="Assets/Scripts/Collectibles/GemCollectible.cs" />
-    <Compile Include="Assets/Scripts/Core/AudioManager.cs" />
-    <Compile Include="Assets/Scripts/Collectibles/BaseCollectible.cs" />
-    <Compile Include="Assets/Scripts/Obstacles/BaseObstacle.cs" />
-    <Compile Include="Assets/Scripts/PowerUps/SpeedBoostPowerUp.cs" />
-    <Compile Include="Assets/Scripts/Environment/StreetSegment.cs" />
-    <Compile Include="Assets/Scripts/Collectibles/CollectibleManager.cs" />
-    <Compile Include="Assets/Scripts/Core/ScoreManager.cs" />
-    <Compile Include="Assets/Scripts/Obstacles/CarObstacle.cs" />
-    <Compile Include="Assets/Scripts/Catcher/CatcherAI.cs" />
-    <Compile Include="Assets/Scripts/PowerUps/BasePowerUp.cs" />
-    <Compile Include="Assets/Scripts/PowerUps/ShieldPowerUp.cs" />
-    <Compile Include="Assets/Scripts/UI/GameplayUI.cs" />
-<<<<<<< HEAD
-    <Compile Include="Assets/Scripts/Core/AudioManager.cs" />
-    <Compile Include="Assets/Scripts/Collectibles/BaseCollectible.cs" />
-    <Compile Include="Assets/Scripts/Catcher/CatcherAnimator.cs" />
-    <Compile Include="Assets/Scripts/Obstacles/BaseObstacle.cs" />
-=======
-    <Compile Include="Assets/Scripts/Catcher/CatcherAnimator.cs" />
->>>>>>> 59cf188e
-    <Compile Include="Assets/Scripts/Environment/StreetGenerator.cs" />
-    <Compile Include="Assets/Scripts/PowerUps/MagnetPowerUp.cs" />
-    <Compile Include="Assets/Scripts/Player/CatBasicController.cs" />
-    <Compile Include="Assets/Scripts/Player/CatAnimator.cs" />
-    <Compile Include="Assets/Scripts/UI/GameOverUI.cs" />
-    <Compile Include="Assets/Scripts/UI/MainMenuUI.cs" />
-    <Compile Include="Assets/Scripts/Obstacles/TrashBinObstacle.cs" />
-    <Compile Include="Assets/Scripts/Player/CatInput.cs" />
-    <Compile Include="Assets/Scripts/Environment/BackgroundScroller.cs" />
-    <Compile Include="Assets/Scripts/PowerUps/RocketShoesPowerUp.cs" />
-    <Compile Include="Assets/Scripts/Obstacles/ObstacleManager.cs" />
-    <Compile Include="Assets/Scripts/Core/GameManager.cs" />
-<<<<<<< HEAD
-    <Compile Include="Assets/Scripts/Environment/StreetSegment.cs" />
-    <Compile Include="Assets/Scripts/Collectibles/CollectibleManager.cs" />
-    <Compile Include="Assets/Scripts/Core/ScoreManager.cs" />
-    <Compile Include="Assets/Scripts/Player/CatController.cs" />
-    <Compile Include="Assets/Scripts/Obstacles/CarObstacle.cs" />
-    <Compile Include="Assets/Scripts/Catcher/CatcherController.cs" />
-    <Compile Include="Assets/Scripts/Catcher/CatcherAI.cs" />
-=======
-    <Compile Include="Assets/Scripts/Player/CatController.cs" />
-    <Compile Include="Assets/Scripts/Catcher/CatcherController.cs" />
->>>>>>> 59cf188e
-    <Compile Include="Assets/Scripts/UI/SettingsUI.cs" />
-    <Compile Include="Assets/Scripts/UI/UIManager.cs" />
-    <Compile Include="Assets/Scripts/Collectibles/CoinCollectible.cs" />
-    <Compile Include="Assets/Scripts/UI/PauseMenuUI.cs" />
-<<<<<<< HEAD
-    <Compile Include="Assets/Scripts/PowerUps/BasePowerUp.cs" />
-=======
->>>>>>> 59cf188e
-  </ItemGroup>
-  <ItemGroup>
-    <Reference Include="UnityEngine">
-      <HintPath>/Applications/Unity/Hub/Editor/6000.2.6f1/Unity.app/Contents/Managed/UnityEngine/UnityEngine.dll</HintPath>
-      <Private>False</Private>
-    </Reference>
-    <Reference Include="UnityEngine.AIModule">
-      <HintPath>/Applications/Unity/Hub/Editor/6000.2.6f1/Unity.app/Contents/Managed/UnityEngine/UnityEngine.AIModule.dll</HintPath>
-      <Private>False</Private>
-    </Reference>
-    <Reference Include="UnityEngine.ARModule">
-      <HintPath>/Applications/Unity/Hub/Editor/6000.2.6f1/Unity.app/Contents/Managed/UnityEngine/UnityEngine.ARModule.dll</HintPath>
-      <Private>False</Private>
-    </Reference>
-    <Reference Include="UnityEngine.AccessibilityModule">
-      <HintPath>/Applications/Unity/Hub/Editor/6000.2.6f1/Unity.app/Contents/Managed/UnityEngine/UnityEngine.AccessibilityModule.dll</HintPath>
-      <Private>False</Private>
-    </Reference>
-    <Reference Include="UnityEngine.AndroidJNIModule">
-      <HintPath>/Applications/Unity/Hub/Editor/6000.2.6f1/Unity.app/Contents/Managed/UnityEngine/UnityEngine.AndroidJNIModule.dll</HintPath>
-      <Private>False</Private>
-    </Reference>
-    <Reference Include="UnityEngine.AnimationModule">
-      <HintPath>/Applications/Unity/Hub/Editor/6000.2.6f1/Unity.app/Contents/Managed/UnityEngine/UnityEngine.AnimationModule.dll</HintPath>
-      <Private>False</Private>
-    </Reference>
-    <Reference Include="UnityEngine.AssetBundleModule">
-      <HintPath>/Applications/Unity/Hub/Editor/6000.2.6f1/Unity.app/Contents/Managed/UnityEngine/UnityEngine.AssetBundleModule.dll</HintPath>
-      <Private>False</Private>
-    </Reference>
-    <Reference Include="UnityEngine.AudioModule">
-      <HintPath>/Applications/Unity/Hub/Editor/6000.2.6f1/Unity.app/Contents/Managed/UnityEngine/UnityEngine.AudioModule.dll</HintPath>
-      <Private>False</Private>
-    </Reference>
-    <Reference Include="UnityEngine.ClothModule">
-      <HintPath>/Applications/Unity/Hub/Editor/6000.2.6f1/Unity.app/Contents/Managed/UnityEngine/UnityEngine.ClothModule.dll</HintPath>
-      <Private>False</Private>
-    </Reference>
-    <Reference Include="UnityEngine.ClusterInputModule">
-      <HintPath>/Applications/Unity/Hub/Editor/6000.2.6f1/Unity.app/Contents/Managed/UnityEngine/UnityEngine.ClusterInputModule.dll</HintPath>
-      <Private>False</Private>
-    </Reference>
-    <Reference Include="UnityEngine.ClusterRendererModule">
-      <HintPath>/Applications/Unity/Hub/Editor/6000.2.6f1/Unity.app/Contents/Managed/UnityEngine/UnityEngine.ClusterRendererModule.dll</HintPath>
-      <Private>False</Private>
-    </Reference>
-    <Reference Include="UnityEngine.ContentLoadModule">
-      <HintPath>/Applications/Unity/Hub/Editor/6000.2.6f1/Unity.app/Contents/Managed/UnityEngine/UnityEngine.ContentLoadModule.dll</HintPath>
-      <Private>False</Private>
-    </Reference>
-    <Reference Include="UnityEngine.CoreModule">
-      <HintPath>/Applications/Unity/Hub/Editor/6000.2.6f1/Unity.app/Contents/Managed/UnityEngine/UnityEngine.CoreModule.dll</HintPath>
-      <Private>False</Private>
-    </Reference>
-    <Reference Include="UnityEngine.CrashReportingModule">
-      <HintPath>/Applications/Unity/Hub/Editor/6000.2.6f1/Unity.app/Contents/Managed/UnityEngine/UnityEngine.CrashReportingModule.dll</HintPath>
-      <Private>False</Private>
-    </Reference>
-    <Reference Include="UnityEngine.DSPGraphModule">
-      <HintPath>/Applications/Unity/Hub/Editor/6000.2.6f1/Unity.app/Contents/Managed/UnityEngine/UnityEngine.DSPGraphModule.dll</HintPath>
-      <Private>False</Private>
-    </Reference>
-    <Reference Include="UnityEngine.DirectorModule">
-      <HintPath>/Applications/Unity/Hub/Editor/6000.2.6f1/Unity.app/Contents/Managed/UnityEngine/UnityEngine.DirectorModule.dll</HintPath>
-      <Private>False</Private>
-    </Reference>
-    <Reference Include="UnityEngine.GIModule">
-      <HintPath>/Applications/Unity/Hub/Editor/6000.2.6f1/Unity.app/Contents/Managed/UnityEngine/UnityEngine.GIModule.dll</HintPath>
-      <Private>False</Private>
-    </Reference>
-    <Reference Include="UnityEngine.GameCenterModule">
-      <HintPath>/Applications/Unity/Hub/Editor/6000.2.6f1/Unity.app/Contents/Managed/UnityEngine/UnityEngine.GameCenterModule.dll</HintPath>
-      <Private>False</Private>
-    </Reference>
-    <Reference Include="UnityEngine.GraphicsStateCollectionSerializerModule">
-      <HintPath>/Applications/Unity/Hub/Editor/6000.2.6f1/Unity.app/Contents/Managed/UnityEngine/UnityEngine.GraphicsStateCollectionSerializerModule.dll</HintPath>
-      <Private>False</Private>
-    </Reference>
-    <Reference Include="UnityEngine.GridModule">
-      <HintPath>/Applications/Unity/Hub/Editor/6000.2.6f1/Unity.app/Contents/Managed/UnityEngine/UnityEngine.GridModule.dll</HintPath>
-      <Private>False</Private>
-    </Reference>
-    <Reference Include="UnityEngine.HierarchyCoreModule">
-      <HintPath>/Applications/Unity/Hub/Editor/6000.2.6f1/Unity.app/Contents/Managed/UnityEngine/UnityEngine.HierarchyCoreModule.dll</HintPath>
-      <Private>False</Private>
-    </Reference>
-    <Reference Include="UnityEngine.HotReloadModule">
-      <HintPath>/Applications/Unity/Hub/Editor/6000.2.6f1/Unity.app/Contents/Managed/UnityEngine/UnityEngine.HotReloadModule.dll</HintPath>
-      <Private>False</Private>
-    </Reference>
-    <Reference Include="UnityEngine.IMGUIModule">
-      <HintPath>/Applications/Unity/Hub/Editor/6000.2.6f1/Unity.app/Contents/Managed/UnityEngine/UnityEngine.IMGUIModule.dll</HintPath>
-      <Private>False</Private>
-    </Reference>
-    <Reference Include="UnityEngine.IdentifiersModule">
-      <HintPath>/Applications/Unity/Hub/Editor/6000.2.6f1/Unity.app/Contents/Managed/UnityEngine/UnityEngine.IdentifiersModule.dll</HintPath>
-      <Private>False</Private>
-    </Reference>
-    <Reference Include="UnityEngine.ImageConversionModule">
-      <HintPath>/Applications/Unity/Hub/Editor/6000.2.6f1/Unity.app/Contents/Managed/UnityEngine/UnityEngine.ImageConversionModule.dll</HintPath>
-      <Private>False</Private>
-    </Reference>
-    <Reference Include="UnityEngine.InputModule">
-      <HintPath>/Applications/Unity/Hub/Editor/6000.2.6f1/Unity.app/Contents/Managed/UnityEngine/UnityEngine.InputModule.dll</HintPath>
-      <Private>False</Private>
-    </Reference>
-    <Reference Include="UnityEngine.InputForUIModule">
-      <HintPath>/Applications/Unity/Hub/Editor/6000.2.6f1/Unity.app/Contents/Managed/UnityEngine/UnityEngine.InputForUIModule.dll</HintPath>
-      <Private>False</Private>
-    </Reference>
-    <Reference Include="UnityEngine.InputLegacyModule">
-      <HintPath>/Applications/Unity/Hub/Editor/6000.2.6f1/Unity.app/Contents/Managed/UnityEngine/UnityEngine.InputLegacyModule.dll</HintPath>
-      <Private>False</Private>
-    </Reference>
-    <Reference Include="UnityEngine.InsightsModule">
-      <HintPath>/Applications/Unity/Hub/Editor/6000.2.6f1/Unity.app/Contents/Managed/UnityEngine/UnityEngine.InsightsModule.dll</HintPath>
-      <Private>False</Private>
-    </Reference>
-    <Reference Include="UnityEngine.JSONSerializeModule">
-      <HintPath>/Applications/Unity/Hub/Editor/6000.2.6f1/Unity.app/Contents/Managed/UnityEngine/UnityEngine.JSONSerializeModule.dll</HintPath>
-      <Private>False</Private>
-    </Reference>
-    <Reference Include="UnityEngine.LocalizationModule">
-      <HintPath>/Applications/Unity/Hub/Editor/6000.2.6f1/Unity.app/Contents/Managed/UnityEngine/UnityEngine.LocalizationModule.dll</HintPath>
-      <Private>False</Private>
-    </Reference>
-    <Reference Include="UnityEngine.MarshallingModule">
-      <HintPath>/Applications/Unity/Hub/Editor/6000.2.6f1/Unity.app/Contents/Managed/UnityEngine/UnityEngine.MarshallingModule.dll</HintPath>
-      <Private>False</Private>
-    </Reference>
-    <Reference Include="UnityEngine.MultiplayerModule">
-      <HintPath>/Applications/Unity/Hub/Editor/6000.2.6f1/Unity.app/Contents/Managed/UnityEngine/UnityEngine.MultiplayerModule.dll</HintPath>
-      <Private>False</Private>
-    </Reference>
-    <Reference Include="UnityEngine.ParticleSystemModule">
-      <HintPath>/Applications/Unity/Hub/Editor/6000.2.6f1/Unity.app/Contents/Managed/UnityEngine/UnityEngine.ParticleSystemModule.dll</HintPath>
-      <Private>False</Private>
-    </Reference>
-    <Reference Include="UnityEngine.PerformanceReportingModule">
-      <HintPath>/Applications/Unity/Hub/Editor/6000.2.6f1/Unity.app/Contents/Managed/UnityEngine/UnityEngine.PerformanceReportingModule.dll</HintPath>
-      <Private>False</Private>
-    </Reference>
-    <Reference Include="UnityEngine.PhysicsModule">
-      <HintPath>/Applications/Unity/Hub/Editor/6000.2.6f1/Unity.app/Contents/Managed/UnityEngine/UnityEngine.PhysicsModule.dll</HintPath>
-      <Private>False</Private>
-    </Reference>
-    <Reference Include="UnityEngine.Physics2DModule">
-      <HintPath>/Applications/Unity/Hub/Editor/6000.2.6f1/Unity.app/Contents/Managed/UnityEngine/UnityEngine.Physics2DModule.dll</HintPath>
-      <Private>False</Private>
-    </Reference>
-    <Reference Include="UnityEngine.PropertiesModule">
-      <HintPath>/Applications/Unity/Hub/Editor/6000.2.6f1/Unity.app/Contents/Managed/UnityEngine/UnityEngine.PropertiesModule.dll</HintPath>
-      <Private>False</Private>
-    </Reference>
-    <Reference Include="UnityEngine.RuntimeInitializeOnLoadManagerInitializerModule">
-      <HintPath>/Applications/Unity/Hub/Editor/6000.2.6f1/Unity.app/Contents/Managed/UnityEngine/UnityEngine.RuntimeInitializeOnLoadManagerInitializerModule.dll</HintPath>
-      <Private>False</Private>
-    </Reference>
-    <Reference Include="UnityEngine.ScreenCaptureModule">
-      <HintPath>/Applications/Unity/Hub/Editor/6000.2.6f1/Unity.app/Contents/Managed/UnityEngine/UnityEngine.ScreenCaptureModule.dll</HintPath>
-      <Private>False</Private>
-    </Reference>
-    <Reference Include="UnityEngine.ShaderVariantAnalyticsModule">
-      <HintPath>/Applications/Unity/Hub/Editor/6000.2.6f1/Unity.app/Contents/Managed/UnityEngine/UnityEngine.ShaderVariantAnalyticsModule.dll</HintPath>
-      <Private>False</Private>
-    </Reference>
-    <Reference Include="UnityEngine.SharedInternalsModule">
-      <HintPath>/Applications/Unity/Hub/Editor/6000.2.6f1/Unity.app/Contents/Managed/UnityEngine/UnityEngine.SharedInternalsModule.dll</HintPath>
-      <Private>False</Private>
-    </Reference>
-    <Reference Include="UnityEngine.SpriteMaskModule">
-      <HintPath>/Applications/Unity/Hub/Editor/6000.2.6f1/Unity.app/Contents/Managed/UnityEngine/UnityEngine.SpriteMaskModule.dll</HintPath>
-      <Private>False</Private>
-    </Reference>
-    <Reference Include="UnityEngine.SpriteShapeModule">
-      <HintPath>/Applications/Unity/Hub/Editor/6000.2.6f1/Unity.app/Contents/Managed/UnityEngine/UnityEngine.SpriteShapeModule.dll</HintPath>
-      <Private>False</Private>
-    </Reference>
-    <Reference Include="UnityEngine.StreamingModule">
-      <HintPath>/Applications/Unity/Hub/Editor/6000.2.6f1/Unity.app/Contents/Managed/UnityEngine/UnityEngine.StreamingModule.dll</HintPath>
-      <Private>False</Private>
-    </Reference>
-    <Reference Include="UnityEngine.SubstanceModule">
-      <HintPath>/Applications/Unity/Hub/Editor/6000.2.6f1/Unity.app/Contents/Managed/UnityEngine/UnityEngine.SubstanceModule.dll</HintPath>
-      <Private>False</Private>
-    </Reference>
-    <Reference Include="UnityEngine.SubsystemsModule">
-      <HintPath>/Applications/Unity/Hub/Editor/6000.2.6f1/Unity.app/Contents/Managed/UnityEngine/UnityEngine.SubsystemsModule.dll</HintPath>
-      <Private>False</Private>
-    </Reference>
-    <Reference Include="UnityEngine.TLSModule">
-      <HintPath>/Applications/Unity/Hub/Editor/6000.2.6f1/Unity.app/Contents/Managed/UnityEngine/UnityEngine.TLSModule.dll</HintPath>
-      <Private>False</Private>
-    </Reference>
-    <Reference Include="UnityEngine.TerrainModule">
-      <HintPath>/Applications/Unity/Hub/Editor/6000.2.6f1/Unity.app/Contents/Managed/UnityEngine/UnityEngine.TerrainModule.dll</HintPath>
-      <Private>False</Private>
-    </Reference>
-    <Reference Include="UnityEngine.TerrainPhysicsModule">
-      <HintPath>/Applications/Unity/Hub/Editor/6000.2.6f1/Unity.app/Contents/Managed/UnityEngine/UnityEngine.TerrainPhysicsModule.dll</HintPath>
-      <Private>False</Private>
-    </Reference>
-    <Reference Include="UnityEngine.TextCoreFontEngineModule">
-      <HintPath>/Applications/Unity/Hub/Editor/6000.2.6f1/Unity.app/Contents/Managed/UnityEngine/UnityEngine.TextCoreFontEngineModule.dll</HintPath>
-      <Private>False</Private>
-    </Reference>
-    <Reference Include="UnityEngine.TextCoreTextEngineModule">
-      <HintPath>/Applications/Unity/Hub/Editor/6000.2.6f1/Unity.app/Contents/Managed/UnityEngine/UnityEngine.TextCoreTextEngineModule.dll</HintPath>
-      <Private>False</Private>
-    </Reference>
-    <Reference Include="UnityEngine.TextRenderingModule">
-      <HintPath>/Applications/Unity/Hub/Editor/6000.2.6f1/Unity.app/Contents/Managed/UnityEngine/UnityEngine.TextRenderingModule.dll</HintPath>
-      <Private>False</Private>
-    </Reference>
-    <Reference Include="UnityEngine.TilemapModule">
-      <HintPath>/Applications/Unity/Hub/Editor/6000.2.6f1/Unity.app/Contents/Managed/UnityEngine/UnityEngine.TilemapModule.dll</HintPath>
-      <Private>False</Private>
-    </Reference>
-    <Reference Include="UnityEngine.UIModule">
-      <HintPath>/Applications/Unity/Hub/Editor/6000.2.6f1/Unity.app/Contents/Managed/UnityEngine/UnityEngine.UIModule.dll</HintPath>
-      <Private>False</Private>
-    </Reference>
-    <Reference Include="UnityEngine.UIElementsModule">
-      <HintPath>/Applications/Unity/Hub/Editor/6000.2.6f1/Unity.app/Contents/Managed/UnityEngine/UnityEngine.UIElementsModule.dll</HintPath>
-      <Private>False</Private>
-    </Reference>
-    <Reference Include="UnityEngine.UmbraModule">
-      <HintPath>/Applications/Unity/Hub/Editor/6000.2.6f1/Unity.app/Contents/Managed/UnityEngine/UnityEngine.UmbraModule.dll</HintPath>
-      <Private>False</Private>
-    </Reference>
-    <Reference Include="UnityEngine.UnityAnalyticsModule">
-      <HintPath>/Applications/Unity/Hub/Editor/6000.2.6f1/Unity.app/Contents/Managed/UnityEngine/UnityEngine.UnityAnalyticsModule.dll</HintPath>
-      <Private>False</Private>
-    </Reference>
-    <Reference Include="UnityEngine.UnityAnalyticsCommonModule">
-      <HintPath>/Applications/Unity/Hub/Editor/6000.2.6f1/Unity.app/Contents/Managed/UnityEngine/UnityEngine.UnityAnalyticsCommonModule.dll</HintPath>
-      <Private>False</Private>
-    </Reference>
-    <Reference Include="UnityEngine.UnityConnectModule">
-      <HintPath>/Applications/Unity/Hub/Editor/6000.2.6f1/Unity.app/Contents/Managed/UnityEngine/UnityEngine.UnityConnectModule.dll</HintPath>
-      <Private>False</Private>
-    </Reference>
-    <Reference Include="UnityEngine.UnityConsentModule">
-      <HintPath>/Applications/Unity/Hub/Editor/6000.2.6f1/Unity.app/Contents/Managed/UnityEngine/UnityEngine.UnityConsentModule.dll</HintPath>
-      <Private>False</Private>
-    </Reference>
-    <Reference Include="UnityEngine.UnityCurlModule">
-      <HintPath>/Applications/Unity/Hub/Editor/6000.2.6f1/Unity.app/Contents/Managed/UnityEngine/UnityEngine.UnityCurlModule.dll</HintPath>
-      <Private>False</Private>
-    </Reference>
-    <Reference Include="UnityEngine.UnityTestProtocolModule">
-      <HintPath>/Applications/Unity/Hub/Editor/6000.2.6f1/Unity.app/Contents/Managed/UnityEngine/UnityEngine.UnityTestProtocolModule.dll</HintPath>
-      <Private>False</Private>
-    </Reference>
-    <Reference Include="UnityEngine.UnityWebRequestModule">
-      <HintPath>/Applications/Unity/Hub/Editor/6000.2.6f1/Unity.app/Contents/Managed/UnityEngine/UnityEngine.UnityWebRequestModule.dll</HintPath>
-      <Private>False</Private>
-    </Reference>
-    <Reference Include="UnityEngine.UnityWebRequestAssetBundleModule">
-      <HintPath>/Applications/Unity/Hub/Editor/6000.2.6f1/Unity.app/Contents/Managed/UnityEngine/UnityEngine.UnityWebRequestAssetBundleModule.dll</HintPath>
-      <Private>False</Private>
-    </Reference>
-    <Reference Include="UnityEngine.UnityWebRequestAudioModule">
-      <HintPath>/Applications/Unity/Hub/Editor/6000.2.6f1/Unity.app/Contents/Managed/UnityEngine/UnityEngine.UnityWebRequestAudioModule.dll</HintPath>
-      <Private>False</Private>
-    </Reference>
-    <Reference Include="UnityEngine.UnityWebRequestTextureModule">
-      <HintPath>/Applications/Unity/Hub/Editor/6000.2.6f1/Unity.app/Contents/Managed/UnityEngine/UnityEngine.UnityWebRequestTextureModule.dll</HintPath>
-      <Private>False</Private>
-    </Reference>
-    <Reference Include="UnityEngine.UnityWebRequestWWWModule">
-      <HintPath>/Applications/Unity/Hub/Editor/6000.2.6f1/Unity.app/Contents/Managed/UnityEngine/UnityEngine.UnityWebRequestWWWModule.dll</HintPath>
-      <Private>False</Private>
-    </Reference>
-    <Reference Include="UnityEngine.VFXModule">
-      <HintPath>/Applications/Unity/Hub/Editor/6000.2.6f1/Unity.app/Contents/Managed/UnityEngine/UnityEngine.VFXModule.dll</HintPath>
-      <Private>False</Private>
-    </Reference>
-    <Reference Include="UnityEngine.VRModule">
-      <HintPath>/Applications/Unity/Hub/Editor/6000.2.6f1/Unity.app/Contents/Managed/UnityEngine/UnityEngine.VRModule.dll</HintPath>
-      <Private>False</Private>
-    </Reference>
-    <Reference Include="UnityEngine.VehiclesModule">
-      <HintPath>/Applications/Unity/Hub/Editor/6000.2.6f1/Unity.app/Contents/Managed/UnityEngine/UnityEngine.VehiclesModule.dll</HintPath>
-      <Private>False</Private>
-    </Reference>
-    <Reference Include="UnityEngine.VideoModule">
-      <HintPath>/Applications/Unity/Hub/Editor/6000.2.6f1/Unity.app/Contents/Managed/UnityEngine/UnityEngine.VideoModule.dll</HintPath>
-      <Private>False</Private>
-    </Reference>
-    <Reference Include="UnityEngine.VirtualTexturingModule">
-      <HintPath>/Applications/Unity/Hub/Editor/6000.2.6f1/Unity.app/Contents/Managed/UnityEngine/UnityEngine.VirtualTexturingModule.dll</HintPath>
-      <Private>False</Private>
-    </Reference>
-    <Reference Include="UnityEngine.WindModule">
-      <HintPath>/Applications/Unity/Hub/Editor/6000.2.6f1/Unity.app/Contents/Managed/UnityEngine/UnityEngine.WindModule.dll</HintPath>
-      <Private>False</Private>
-    </Reference>
-    <Reference Include="UnityEngine.XRModule">
-      <HintPath>/Applications/Unity/Hub/Editor/6000.2.6f1/Unity.app/Contents/Managed/UnityEngine/UnityEngine.XRModule.dll</HintPath>
-      <Private>False</Private>
-    </Reference>
-    <Reference Include="UnityEditor">
-      <HintPath>/Applications/Unity/Hub/Editor/6000.2.6f1/Unity.app/Contents/Managed/UnityEngine/UnityEditor.dll</HintPath>
-      <Private>False</Private>
-    </Reference>
-    <Reference Include="UnityEditor.AccessibilityModule">
-      <HintPath>/Applications/Unity/Hub/Editor/6000.2.6f1/Unity.app/Contents/Managed/UnityEngine/UnityEditor.AccessibilityModule.dll</HintPath>
-      <Private>False</Private>
-    </Reference>
-    <Reference Include="UnityEditor.AdaptivePerformanceModule">
-      <HintPath>/Applications/Unity/Hub/Editor/6000.2.6f1/Unity.app/Contents/Managed/UnityEngine/UnityEditor.AdaptivePerformanceModule.dll</HintPath>
-      <Private>False</Private>
-    </Reference>
-    <Reference Include="UnityEditor.BuildProfileModule">
-      <HintPath>/Applications/Unity/Hub/Editor/6000.2.6f1/Unity.app/Contents/Managed/UnityEngine/UnityEditor.BuildProfileModule.dll</HintPath>
-      <Private>False</Private>
-    </Reference>
-    <Reference Include="UnityEditor.ClothModule">
-      <HintPath>/Applications/Unity/Hub/Editor/6000.2.6f1/Unity.app/Contents/Managed/UnityEngine/UnityEditor.ClothModule.dll</HintPath>
-      <Private>False</Private>
-    </Reference>
-    <Reference Include="UnityEditor.CoreBusinessMetricsModule">
-      <HintPath>/Applications/Unity/Hub/Editor/6000.2.6f1/Unity.app/Contents/Managed/UnityEngine/UnityEditor.CoreBusinessMetricsModule.dll</HintPath>
-      <Private>False</Private>
-    </Reference>
-    <Reference Include="UnityEditor.CoreModule">
-      <HintPath>/Applications/Unity/Hub/Editor/6000.2.6f1/Unity.app/Contents/Managed/UnityEngine/UnityEditor.CoreModule.dll</HintPath>
-      <Private>False</Private>
-    </Reference>
-    <Reference Include="UnityEditor.DeviceSimulatorModule">
-      <HintPath>/Applications/Unity/Hub/Editor/6000.2.6f1/Unity.app/Contents/Managed/UnityEngine/UnityEditor.DeviceSimulatorModule.dll</HintPath>
-      <Private>False</Private>
-    </Reference>
-    <Reference Include="UnityEditor.DiagnosticsModule">
-      <HintPath>/Applications/Unity/Hub/Editor/6000.2.6f1/Unity.app/Contents/Managed/UnityEngine/UnityEditor.DiagnosticsModule.dll</HintPath>
-      <Private>False</Private>
-    </Reference>
-    <Reference Include="UnityEditor.EditorToolbarModule">
-      <HintPath>/Applications/Unity/Hub/Editor/6000.2.6f1/Unity.app/Contents/Managed/UnityEngine/UnityEditor.EditorToolbarModule.dll</HintPath>
-      <Private>False</Private>
-    </Reference>
-    <Reference Include="UnityEditor.EmbreeModule">
-      <HintPath>/Applications/Unity/Hub/Editor/6000.2.6f1/Unity.app/Contents/Managed/UnityEngine/UnityEditor.EmbreeModule.dll</HintPath>
-      <Private>False</Private>
-    </Reference>
-    <Reference Include="UnityEditor.GIModule">
-      <HintPath>/Applications/Unity/Hub/Editor/6000.2.6f1/Unity.app/Contents/Managed/UnityEngine/UnityEditor.GIModule.dll</HintPath>
-      <Private>False</Private>
-    </Reference>
-    <Reference Include="UnityEditor.GraphViewModule">
-      <HintPath>/Applications/Unity/Hub/Editor/6000.2.6f1/Unity.app/Contents/Managed/UnityEngine/UnityEditor.GraphViewModule.dll</HintPath>
-      <Private>False</Private>
-    </Reference>
-    <Reference Include="UnityEditor.GraphicsStateCollectionSerializerModule">
-      <HintPath>/Applications/Unity/Hub/Editor/6000.2.6f1/Unity.app/Contents/Managed/UnityEngine/UnityEditor.GraphicsStateCollectionSerializerModule.dll</HintPath>
-      <Private>False</Private>
-    </Reference>
-    <Reference Include="UnityEditor.GridAndSnapModule">
-      <HintPath>/Applications/Unity/Hub/Editor/6000.2.6f1/Unity.app/Contents/Managed/UnityEngine/UnityEditor.GridAndSnapModule.dll</HintPath>
-      <Private>False</Private>
-    </Reference>
-    <Reference Include="UnityEditor.GridModule">
-      <HintPath>/Applications/Unity/Hub/Editor/6000.2.6f1/Unity.app/Contents/Managed/UnityEngine/UnityEditor.GridModule.dll</HintPath>
-      <Private>False</Private>
-    </Reference>
-    <Reference Include="UnityEditor.InAppPurchasingModule">
-      <HintPath>/Applications/Unity/Hub/Editor/6000.2.6f1/Unity.app/Contents/Managed/UnityEngine/UnityEditor.InAppPurchasingModule.dll</HintPath>
-      <Private>False</Private>
-    </Reference>
-    <Reference Include="UnityEditor.LevelPlayModule">
-      <HintPath>/Applications/Unity/Hub/Editor/6000.2.6f1/Unity.app/Contents/Managed/UnityEngine/UnityEditor.LevelPlayModule.dll</HintPath>
-      <Private>False</Private>
-    </Reference>
-    <Reference Include="UnityEditor.MultiplayerModule">
-      <HintPath>/Applications/Unity/Hub/Editor/6000.2.6f1/Unity.app/Contents/Managed/UnityEngine/UnityEditor.MultiplayerModule.dll</HintPath>
-      <Private>False</Private>
-    </Reference>
-    <Reference Include="UnityEditor.Physics2DModule">
-      <HintPath>/Applications/Unity/Hub/Editor/6000.2.6f1/Unity.app/Contents/Managed/UnityEngine/UnityEditor.Physics2DModule.dll</HintPath>
-      <Private>False</Private>
-    </Reference>
-    <Reference Include="UnityEditor.PhysicsModule">
-      <HintPath>/Applications/Unity/Hub/Editor/6000.2.6f1/Unity.app/Contents/Managed/UnityEngine/UnityEditor.PhysicsModule.dll</HintPath>
-      <Private>False</Private>
-    </Reference>
-    <Reference Include="UnityEditor.PresetsUIModule">
-      <HintPath>/Applications/Unity/Hub/Editor/6000.2.6f1/Unity.app/Contents/Managed/UnityEngine/UnityEditor.PresetsUIModule.dll</HintPath>
-      <Private>False</Private>
-    </Reference>
-    <Reference Include="UnityEditor.PropertiesModule">
-      <HintPath>/Applications/Unity/Hub/Editor/6000.2.6f1/Unity.app/Contents/Managed/UnityEngine/UnityEditor.PropertiesModule.dll</HintPath>
-      <Private>False</Private>
-    </Reference>
-    <Reference Include="UnityEditor.QuickSearchModule">
-      <HintPath>/Applications/Unity/Hub/Editor/6000.2.6f1/Unity.app/Contents/Managed/UnityEngine/UnityEditor.QuickSearchModule.dll</HintPath>
-      <Private>False</Private>
-    </Reference>
-    <Reference Include="UnityEditor.SafeModeModule">
-      <HintPath>/Applications/Unity/Hub/Editor/6000.2.6f1/Unity.app/Contents/Managed/UnityEngine/UnityEditor.SafeModeModule.dll</HintPath>
-      <Private>False</Private>
-    </Reference>
-    <Reference Include="UnityEditor.SceneTemplateModule">
-      <HintPath>/Applications/Unity/Hub/Editor/6000.2.6f1/Unity.app/Contents/Managed/UnityEngine/UnityEditor.SceneTemplateModule.dll</HintPath>
-      <Private>False</Private>
-    </Reference>
-    <Reference Include="UnityEditor.SceneViewModule">
-      <HintPath>/Applications/Unity/Hub/Editor/6000.2.6f1/Unity.app/Contents/Managed/UnityEngine/UnityEditor.SceneViewModule.dll</HintPath>
-      <Private>False</Private>
-    </Reference>
-    <Reference Include="UnityEditor.ShaderFoundryModule">
-      <HintPath>/Applications/Unity/Hub/Editor/6000.2.6f1/Unity.app/Contents/Managed/UnityEngine/UnityEditor.ShaderFoundryModule.dll</HintPath>
-      <Private>False</Private>
-    </Reference>
-    <Reference Include="UnityEditor.SketchUpModule">
-      <HintPath>/Applications/Unity/Hub/Editor/6000.2.6f1/Unity.app/Contents/Managed/UnityEngine/UnityEditor.SketchUpModule.dll</HintPath>
-      <Private>False</Private>
-    </Reference>
-    <Reference Include="UnityEditor.SpriteMaskModule">
-      <HintPath>/Applications/Unity/Hub/Editor/6000.2.6f1/Unity.app/Contents/Managed/UnityEngine/UnityEditor.SpriteMaskModule.dll</HintPath>
-      <Private>False</Private>
-    </Reference>
-    <Reference Include="UnityEditor.SpriteShapeModule">
-      <HintPath>/Applications/Unity/Hub/Editor/6000.2.6f1/Unity.app/Contents/Managed/UnityEngine/UnityEditor.SpriteShapeModule.dll</HintPath>
-      <Private>False</Private>
-    </Reference>
-    <Reference Include="UnityEditor.SubstanceModule">
-      <HintPath>/Applications/Unity/Hub/Editor/6000.2.6f1/Unity.app/Contents/Managed/UnityEngine/UnityEditor.SubstanceModule.dll</HintPath>
-      <Private>False</Private>
-    </Reference>
-    <Reference Include="UnityEditor.TerrainModule">
-      <HintPath>/Applications/Unity/Hub/Editor/6000.2.6f1/Unity.app/Contents/Managed/UnityEngine/UnityEditor.TerrainModule.dll</HintPath>
-      <Private>False</Private>
-    </Reference>
-    <Reference Include="UnityEditor.TextCoreFontEngineModule">
-      <HintPath>/Applications/Unity/Hub/Editor/6000.2.6f1/Unity.app/Contents/Managed/UnityEngine/UnityEditor.TextCoreFontEngineModule.dll</HintPath>
-      <Private>False</Private>
-    </Reference>
-    <Reference Include="UnityEditor.TextCoreTextEngineModule">
-      <HintPath>/Applications/Unity/Hub/Editor/6000.2.6f1/Unity.app/Contents/Managed/UnityEngine/UnityEditor.TextCoreTextEngineModule.dll</HintPath>
-      <Private>False</Private>
-    </Reference>
-    <Reference Include="UnityEditor.TextRenderingModule">
-      <HintPath>/Applications/Unity/Hub/Editor/6000.2.6f1/Unity.app/Contents/Managed/UnityEngine/UnityEditor.TextRenderingModule.dll</HintPath>
-      <Private>False</Private>
-    </Reference>
-    <Reference Include="UnityEditor.TilemapModule">
-      <HintPath>/Applications/Unity/Hub/Editor/6000.2.6f1/Unity.app/Contents/Managed/UnityEngine/UnityEditor.TilemapModule.dll</HintPath>
-      <Private>False</Private>
-    </Reference>
-    <Reference Include="UnityEditor.TreeModule">
-      <HintPath>/Applications/Unity/Hub/Editor/6000.2.6f1/Unity.app/Contents/Managed/UnityEngine/UnityEditor.TreeModule.dll</HintPath>
-      <Private>False</Private>
-    </Reference>
-    <Reference Include="UnityEditor.UIAutomationModule">
-      <HintPath>/Applications/Unity/Hub/Editor/6000.2.6f1/Unity.app/Contents/Managed/UnityEngine/UnityEditor.UIAutomationModule.dll</HintPath>
-      <Private>False</Private>
-    </Reference>
-    <Reference Include="UnityEditor.UIBuilderModule">
-      <HintPath>/Applications/Unity/Hub/Editor/6000.2.6f1/Unity.app/Contents/Managed/UnityEngine/UnityEditor.UIBuilderModule.dll</HintPath>
-      <Private>False</Private>
-    </Reference>
-    <Reference Include="UnityEditor.UIElementsModule">
-      <HintPath>/Applications/Unity/Hub/Editor/6000.2.6f1/Unity.app/Contents/Managed/UnityEngine/UnityEditor.UIElementsModule.dll</HintPath>
-      <Private>False</Private>
-    </Reference>
-    <Reference Include="UnityEditor.UIElementsSamplesModule">
-      <HintPath>/Applications/Unity/Hub/Editor/6000.2.6f1/Unity.app/Contents/Managed/UnityEngine/UnityEditor.UIElementsSamplesModule.dll</HintPath>
-      <Private>False</Private>
-    </Reference>
-    <Reference Include="UnityEditor.UmbraModule">
-      <HintPath>/Applications/Unity/Hub/Editor/6000.2.6f1/Unity.app/Contents/Managed/UnityEngine/UnityEditor.UmbraModule.dll</HintPath>
-      <Private>False</Private>
-    </Reference>
-    <Reference Include="UnityEditor.UnityConnectModule">
-      <HintPath>/Applications/Unity/Hub/Editor/6000.2.6f1/Unity.app/Contents/Managed/UnityEngine/UnityEditor.UnityConnectModule.dll</HintPath>
-      <Private>False</Private>
-    </Reference>
-    <Reference Include="UnityEditor.VFXModule">
-      <HintPath>/Applications/Unity/Hub/Editor/6000.2.6f1/Unity.app/Contents/Managed/UnityEngine/UnityEditor.VFXModule.dll</HintPath>
-      <Private>False</Private>
-    </Reference>
-    <Reference Include="UnityEditor.VideoModule">
-      <HintPath>/Applications/Unity/Hub/Editor/6000.2.6f1/Unity.app/Contents/Managed/UnityEngine/UnityEditor.VideoModule.dll</HintPath>
-      <Private>False</Private>
-    </Reference>
-    <Reference Include="UnityEditor.XRModule">
-      <HintPath>/Applications/Unity/Hub/Editor/6000.2.6f1/Unity.app/Contents/Managed/UnityEngine/UnityEditor.XRModule.dll</HintPath>
-      <Private>False</Private>
-    </Reference>
-    <Reference Include="Unity.Collections.LowLevel.ILSupport">
-      <HintPath>Library/PackageCache/com.unity.collections@d49facba0036/Unity.Collections.LowLevel.ILSupport/Unity.Collections.LowLevel.ILSupport.dll</HintPath>
-<<<<<<< HEAD
-      <Private>False</Private>
-    </Reference>
-    <Reference Include="nunit.framework">
-      <HintPath>Library/PackageCache/com.unity.ext.nunit@031a54704bff/net40/unity-custom/nunit.framework.dll</HintPath>
-      <Private>False</Private>
-    </Reference>
-    <Reference Include="System.IO.Hashing">
-      <HintPath>Library/PackageCache/com.unity.collections@d49facba0036/Unity.Collections.Tests/System.IO.Hashing/System.IO.Hashing.dll</HintPath>
-      <Private>False</Private>
-    </Reference>
-    <Reference Include="Unity.VisualScripting.Antlr3.Runtime">
-      <HintPath>Library/PackageCache/com.unity.visualscripting@6279e2b7c485/Runtime/VisualScripting.Flow/Dependencies/NCalc/Unity.VisualScripting.Antlr3.Runtime.dll</HintPath>
-=======
-      <Private>False</Private>
-    </Reference>
-    <Reference Include="nunit.framework">
-      <HintPath>Library/PackageCache/com.unity.ext.nunit@031a54704bff/net40/unity-custom/nunit.framework.dll</HintPath>
-      <Private>False</Private>
-    </Reference>
-    <Reference Include="System.IO.Hashing">
-      <HintPath>Library/PackageCache/com.unity.collections@d49facba0036/Unity.Collections.Tests/System.IO.Hashing/System.IO.Hashing.dll</HintPath>
-      <Private>False</Private>
-    </Reference>
-    <Reference Include="Unity.VisualScripting.Antlr3.Runtime">
-      <HintPath>Library/PackageCache/com.unity.visualscripting@6279e2b7c485/Runtime/VisualScripting.Flow/Dependencies/NCalc/Unity.VisualScripting.Antlr3.Runtime.dll</HintPath>
-      <Private>False</Private>
-    </Reference>
-    <Reference Include="System.Runtime.CompilerServices.Unsafe">
-      <HintPath>Library/PackageCache/com.unity.collections@d49facba0036/Unity.Collections.Tests/System.Runtime.CompilerServices.Unsafe/System.Runtime.CompilerServices.Unsafe.dll</HintPath>
-      <Private>False</Private>
-    </Reference>
-    <Reference Include="Newtonsoft.Json">
-      <HintPath>Library/PackageCache/com.unity.nuget.newtonsoft-json@74deb55db2a0/Runtime/Newtonsoft.Json.dll</HintPath>
->>>>>>> 59cf188e
-      <Private>False</Private>
-    </Reference>
-    <Reference Include="Mono.Cecil">
-      <HintPath>Library/PackageCache/com.unity.nuget.mono-cecil@d78732e851eb/Mono.Cecil.dll</HintPath>
-<<<<<<< HEAD
-      <Private>False</Private>
-    </Reference>
-    <Reference Include="System.Runtime.CompilerServices.Unsafe">
-      <HintPath>Library/PackageCache/com.unity.collections@d49facba0036/Unity.Collections.Tests/System.Runtime.CompilerServices.Unsafe/System.Runtime.CompilerServices.Unsafe.dll</HintPath>
-=======
-      <Private>False</Private>
-    </Reference>
-    <Reference Include="Unity.Android.Types">
-      <HintPath>/Applications/Unity/Hub/Editor/6000.2.6f1/PlaybackEngines/AndroidPlayer/Unity.Android.Types.dll</HintPath>
-      <Private>False</Private>
-    </Reference>
-    <Reference Include="Unity.Android.Gradle">
-      <HintPath>/Applications/Unity/Hub/Editor/6000.2.6f1/PlaybackEngines/AndroidPlayer/Unity.Android.Gradle.dll</HintPath>
->>>>>>> 59cf188e
-      <Private>False</Private>
-    </Reference>
-    <Reference Include="UnityEditor.iOS.Extensions.Xcode">
-      <HintPath>/Applications/Unity/Hub/Editor/6000.2.6f1/Unity.app/Contents/PlaybackEngines/MacStandaloneSupport/UnityEditor.iOS.Extensions.Xcode.dll</HintPath>
-      <Private>False</Private>
-    </Reference>
-    <Reference Include="netstandard">
-      <HintPath>/Applications/Unity/Hub/Editor/6000.2.6f1/Unity.app/Contents/NetStandard/ref/2.1.0/netstandard.dll</HintPath>
-      <Private>False</Private>
-    </Reference>
-    <Reference Include="Microsoft.Win32.Primitives">
-      <HintPath>/Applications/Unity/Hub/Editor/6000.2.6f1/Unity.app/Contents/NetStandard/compat/2.1.0/shims/netstandard/Microsoft.Win32.Primitives.dll</HintPath>
-      <Private>False</Private>
-    </Reference>
-    <Reference Include="System.AppContext">
-      <HintPath>/Applications/Unity/Hub/Editor/6000.2.6f1/Unity.app/Contents/NetStandard/compat/2.1.0/shims/netstandard/System.AppContext.dll</HintPath>
-      <Private>False</Private>
-    </Reference>
-    <Reference Include="System.Buffers">
-      <HintPath>/Applications/Unity/Hub/Editor/6000.2.6f1/Unity.app/Contents/NetStandard/compat/2.1.0/shims/netstandard/System.Buffers.dll</HintPath>
-      <Private>False</Private>
-    </Reference>
-    <Reference Include="System.Collections.Concurrent">
-      <HintPath>/Applications/Unity/Hub/Editor/6000.2.6f1/Unity.app/Contents/NetStandard/compat/2.1.0/shims/netstandard/System.Collections.Concurrent.dll</HintPath>
-      <Private>False</Private>
-    </Reference>
-    <Reference Include="System.Collections.NonGeneric">
-      <HintPath>/Applications/Unity/Hub/Editor/6000.2.6f1/Unity.app/Contents/NetStandard/compat/2.1.0/shims/netstandard/System.Collections.NonGeneric.dll</HintPath>
-      <Private>False</Private>
-    </Reference>
-    <Reference Include="System.Collections.Specialized">
-      <HintPath>/Applications/Unity/Hub/Editor/6000.2.6f1/Unity.app/Contents/NetStandard/compat/2.1.0/shims/netstandard/System.Collections.Specialized.dll</HintPath>
-      <Private>False</Private>
-    </Reference>
-    <Reference Include="System.Collections">
-      <HintPath>/Applications/Unity/Hub/Editor/6000.2.6f1/Unity.app/Contents/NetStandard/compat/2.1.0/shims/netstandard/System.Collections.dll</HintPath>
-      <Private>False</Private>
-    </Reference>
-    <Reference Include="System.ComponentModel.EventBasedAsync">
-      <HintPath>/Applications/Unity/Hub/Editor/6000.2.6f1/Unity.app/Contents/NetStandard/compat/2.1.0/shims/netstandard/System.ComponentModel.EventBasedAsync.dll</HintPath>
-      <Private>False</Private>
-    </Reference>
-    <Reference Include="System.ComponentModel.Primitives">
-      <HintPath>/Applications/Unity/Hub/Editor/6000.2.6f1/Unity.app/Contents/NetStandard/compat/2.1.0/shims/netstandard/System.ComponentModel.Primitives.dll</HintPath>
-      <Private>False</Private>
-    </Reference>
-    <Reference Include="System.ComponentModel.TypeConverter">
-      <HintPath>/Applications/Unity/Hub/Editor/6000.2.6f1/Unity.app/Contents/NetStandard/compat/2.1.0/shims/netstandard/System.ComponentModel.TypeConverter.dll</HintPath>
-      <Private>False</Private>
-    </Reference>
-    <Reference Include="System.ComponentModel">
-      <HintPath>/Applications/Unity/Hub/Editor/6000.2.6f1/Unity.app/Contents/NetStandard/compat/2.1.0/shims/netstandard/System.ComponentModel.dll</HintPath>
-      <Private>False</Private>
-    </Reference>
-    <Reference Include="System.Console">
-      <HintPath>/Applications/Unity/Hub/Editor/6000.2.6f1/Unity.app/Contents/NetStandard/compat/2.1.0/shims/netstandard/System.Console.dll</HintPath>
-      <Private>False</Private>
-    </Reference>
-    <Reference Include="System.Data.Common">
-      <HintPath>/Applications/Unity/Hub/Editor/6000.2.6f1/Unity.app/Contents/NetStandard/compat/2.1.0/shims/netstandard/System.Data.Common.dll</HintPath>
-      <Private>False</Private>
-    </Reference>
-    <Reference Include="System.Diagnostics.Contracts">
-      <HintPath>/Applications/Unity/Hub/Editor/6000.2.6f1/Unity.app/Contents/NetStandard/compat/2.1.0/shims/netstandard/System.Diagnostics.Contracts.dll</HintPath>
-      <Private>False</Private>
-    </Reference>
-    <Reference Include="System.Diagnostics.Debug">
-      <HintPath>/Applications/Unity/Hub/Editor/6000.2.6f1/Unity.app/Contents/NetStandard/compat/2.1.0/shims/netstandard/System.Diagnostics.Debug.dll</HintPath>
-      <Private>False</Private>
-    </Reference>
-    <Reference Include="System.Diagnostics.FileVersionInfo">
-      <HintPath>/Applications/Unity/Hub/Editor/6000.2.6f1/Unity.app/Contents/NetStandard/compat/2.1.0/shims/netstandard/System.Diagnostics.FileVersionInfo.dll</HintPath>
-      <Private>False</Private>
-    </Reference>
-    <Reference Include="System.Diagnostics.Process">
-      <HintPath>/Applications/Unity/Hub/Editor/6000.2.6f1/Unity.app/Contents/NetStandard/compat/2.1.0/shims/netstandard/System.Diagnostics.Process.dll</HintPath>
-      <Private>False</Private>
-    </Reference>
-    <Reference Include="System.Diagnostics.StackTrace">
-      <HintPath>/Applications/Unity/Hub/Editor/6000.2.6f1/Unity.app/Contents/NetStandard/compat/2.1.0/shims/netstandard/System.Diagnostics.StackTrace.dll</HintPath>
-      <Private>False</Private>
-    </Reference>
-    <Reference Include="System.Diagnostics.TextWriterTraceListener">
-      <HintPath>/Applications/Unity/Hub/Editor/6000.2.6f1/Unity.app/Contents/NetStandard/compat/2.1.0/shims/netstandard/System.Diagnostics.TextWriterTraceListener.dll</HintPath>
-      <Private>False</Private>
-    </Reference>
-    <Reference Include="System.Diagnostics.Tools">
-      <HintPath>/Applications/Unity/Hub/Editor/6000.2.6f1/Unity.app/Contents/NetStandard/compat/2.1.0/shims/netstandard/System.Diagnostics.Tools.dll</HintPath>
-      <Private>False</Private>
-    </Reference>
-    <Reference Include="System.Diagnostics.TraceSource">
-      <HintPath>/Applications/Unity/Hub/Editor/6000.2.6f1/Unity.app/Contents/NetStandard/compat/2.1.0/shims/netstandard/System.Diagnostics.TraceSource.dll</HintPath>
-      <Private>False</Private>
-    </Reference>
-    <Reference Include="System.Diagnostics.Tracing">
-      <HintPath>/Applications/Unity/Hub/Editor/6000.2.6f1/Unity.app/Contents/NetStandard/compat/2.1.0/shims/netstandard/System.Diagnostics.Tracing.dll</HintPath>
-      <Private>False</Private>
-    </Reference>
-    <Reference Include="System.Drawing.Primitives">
-      <HintPath>/Applications/Unity/Hub/Editor/6000.2.6f1/Unity.app/Contents/NetStandard/compat/2.1.0/shims/netstandard/System.Drawing.Primitives.dll</HintPath>
-      <Private>False</Private>
-    </Reference>
-    <Reference Include="System.Dynamic.Runtime">
-      <HintPath>/Applications/Unity/Hub/Editor/6000.2.6f1/Unity.app/Contents/NetStandard/compat/2.1.0/shims/netstandard/System.Dynamic.Runtime.dll</HintPath>
-      <Private>False</Private>
-    </Reference>
-    <Reference Include="System.Globalization.Calendars">
-      <HintPath>/Applications/Unity/Hub/Editor/6000.2.6f1/Unity.app/Contents/NetStandard/compat/2.1.0/shims/netstandard/System.Globalization.Calendars.dll</HintPath>
-      <Private>False</Private>
-    </Reference>
-    <Reference Include="System.Globalization.Extensions">
-      <HintPath>/Applications/Unity/Hub/Editor/6000.2.6f1/Unity.app/Contents/NetStandard/compat/2.1.0/shims/netstandard/System.Globalization.Extensions.dll</HintPath>
-      <Private>False</Private>
-    </Reference>
-    <Reference Include="System.Globalization">
-      <HintPath>/Applications/Unity/Hub/Editor/6000.2.6f1/Unity.app/Contents/NetStandard/compat/2.1.0/shims/netstandard/System.Globalization.dll</HintPath>
-      <Private>False</Private>
-    </Reference>
-    <Reference Include="System.IO.Compression.ZipFile">
-      <HintPath>/Applications/Unity/Hub/Editor/6000.2.6f1/Unity.app/Contents/NetStandard/compat/2.1.0/shims/netstandard/System.IO.Compression.ZipFile.dll</HintPath>
-      <Private>False</Private>
-    </Reference>
-    <Reference Include="System.IO.Compression">
-      <HintPath>/Applications/Unity/Hub/Editor/6000.2.6f1/Unity.app/Contents/NetStandard/compat/2.1.0/shims/netstandard/System.IO.Compression.dll</HintPath>
-      <Private>False</Private>
-    </Reference>
-    <Reference Include="System.IO.FileSystem.DriveInfo">
-      <HintPath>/Applications/Unity/Hub/Editor/6000.2.6f1/Unity.app/Contents/NetStandard/compat/2.1.0/shims/netstandard/System.IO.FileSystem.DriveInfo.dll</HintPath>
-      <Private>False</Private>
-    </Reference>
-    <Reference Include="System.IO.FileSystem.Primitives">
-      <HintPath>/Applications/Unity/Hub/Editor/6000.2.6f1/Unity.app/Contents/NetStandard/compat/2.1.0/shims/netstandard/System.IO.FileSystem.Primitives.dll</HintPath>
-      <Private>False</Private>
-    </Reference>
-    <Reference Include="System.IO.FileSystem.Watcher">
-      <HintPath>/Applications/Unity/Hub/Editor/6000.2.6f1/Unity.app/Contents/NetStandard/compat/2.1.0/shims/netstandard/System.IO.FileSystem.Watcher.dll</HintPath>
-      <Private>False</Private>
-    </Reference>
-    <Reference Include="System.IO.FileSystem">
-      <HintPath>/Applications/Unity/Hub/Editor/6000.2.6f1/Unity.app/Contents/NetStandard/compat/2.1.0/shims/netstandard/System.IO.FileSystem.dll</HintPath>
-      <Private>False</Private>
-    </Reference>
-    <Reference Include="System.IO.IsolatedStorage">
-      <HintPath>/Applications/Unity/Hub/Editor/6000.2.6f1/Unity.app/Contents/NetStandard/compat/2.1.0/shims/netstandard/System.IO.IsolatedStorage.dll</HintPath>
-      <Private>False</Private>
-    </Reference>
-    <Reference Include="System.IO.MemoryMappedFiles">
-      <HintPath>/Applications/Unity/Hub/Editor/6000.2.6f1/Unity.app/Contents/NetStandard/compat/2.1.0/shims/netstandard/System.IO.MemoryMappedFiles.dll</HintPath>
-      <Private>False</Private>
-    </Reference>
-    <Reference Include="System.IO.Pipes">
-      <HintPath>/Applications/Unity/Hub/Editor/6000.2.6f1/Unity.app/Contents/NetStandard/compat/2.1.0/shims/netstandard/System.IO.Pipes.dll</HintPath>
-      <Private>False</Private>
-    </Reference>
-    <Reference Include="System.IO.UnmanagedMemoryStream">
-      <HintPath>/Applications/Unity/Hub/Editor/6000.2.6f1/Unity.app/Contents/NetStandard/compat/2.1.0/shims/netstandard/System.IO.UnmanagedMemoryStream.dll</HintPath>
-      <Private>False</Private>
-    </Reference>
-    <Reference Include="System.IO">
-      <HintPath>/Applications/Unity/Hub/Editor/6000.2.6f1/Unity.app/Contents/NetStandard/compat/2.1.0/shims/netstandard/System.IO.dll</HintPath>
-      <Private>False</Private>
-    </Reference>
-    <Reference Include="System.Linq.Expressions">
-      <HintPath>/Applications/Unity/Hub/Editor/6000.2.6f1/Unity.app/Contents/NetStandard/compat/2.1.0/shims/netstandard/System.Linq.Expressions.dll</HintPath>
-      <Private>False</Private>
-    </Reference>
-    <Reference Include="System.Linq.Parallel">
-      <HintPath>/Applications/Unity/Hub/Editor/6000.2.6f1/Unity.app/Contents/NetStandard/compat/2.1.0/shims/netstandard/System.Linq.Parallel.dll</HintPath>
-      <Private>False</Private>
-    </Reference>
-    <Reference Include="System.Linq.Queryable">
-      <HintPath>/Applications/Unity/Hub/Editor/6000.2.6f1/Unity.app/Contents/NetStandard/compat/2.1.0/shims/netstandard/System.Linq.Queryable.dll</HintPath>
-      <Private>False</Private>
-    </Reference>
-    <Reference Include="System.Linq">
-      <HintPath>/Applications/Unity/Hub/Editor/6000.2.6f1/Unity.app/Contents/NetStandard/compat/2.1.0/shims/netstandard/System.Linq.dll</HintPath>
-      <Private>False</Private>
-    </Reference>
-    <Reference Include="System.Memory">
-      <HintPath>/Applications/Unity/Hub/Editor/6000.2.6f1/Unity.app/Contents/NetStandard/compat/2.1.0/shims/netstandard/System.Memory.dll</HintPath>
-      <Private>False</Private>
-    </Reference>
-    <Reference Include="System.Net.Http">
-      <HintPath>/Applications/Unity/Hub/Editor/6000.2.6f1/Unity.app/Contents/NetStandard/compat/2.1.0/shims/netstandard/System.Net.Http.dll</HintPath>
-      <Private>False</Private>
-    </Reference>
-    <Reference Include="System.Net.NameResolution">
-      <HintPath>/Applications/Unity/Hub/Editor/6000.2.6f1/Unity.app/Contents/NetStandard/compat/2.1.0/shims/netstandard/System.Net.NameResolution.dll</HintPath>
-      <Private>False</Private>
-    </Reference>
-    <Reference Include="System.Net.NetworkInformation">
-      <HintPath>/Applications/Unity/Hub/Editor/6000.2.6f1/Unity.app/Contents/NetStandard/compat/2.1.0/shims/netstandard/System.Net.NetworkInformation.dll</HintPath>
-      <Private>False</Private>
-    </Reference>
-    <Reference Include="System.Net.Ping">
-      <HintPath>/Applications/Unity/Hub/Editor/6000.2.6f1/Unity.app/Contents/NetStandard/compat/2.1.0/shims/netstandard/System.Net.Ping.dll</HintPath>
-      <Private>False</Private>
-    </Reference>
-    <Reference Include="System.Net.Primitives">
-      <HintPath>/Applications/Unity/Hub/Editor/6000.2.6f1/Unity.app/Contents/NetStandard/compat/2.1.0/shims/netstandard/System.Net.Primitives.dll</HintPath>
-      <Private>False</Private>
-    </Reference>
-    <Reference Include="System.Net.Requests">
-      <HintPath>/Applications/Unity/Hub/Editor/6000.2.6f1/Unity.app/Contents/NetStandard/compat/2.1.0/shims/netstandard/System.Net.Requests.dll</HintPath>
-      <Private>False</Private>
-    </Reference>
-    <Reference Include="System.Net.Security">
-      <HintPath>/Applications/Unity/Hub/Editor/6000.2.6f1/Unity.app/Contents/NetStandard/compat/2.1.0/shims/netstandard/System.Net.Security.dll</HintPath>
-      <Private>False</Private>
-    </Reference>
-    <Reference Include="System.Net.Sockets">
-      <HintPath>/Applications/Unity/Hub/Editor/6000.2.6f1/Unity.app/Contents/NetStandard/compat/2.1.0/shims/netstandard/System.Net.Sockets.dll</HintPath>
-      <Private>False</Private>
-    </Reference>
-    <Reference Include="System.Net.WebHeaderCollection">
-      <HintPath>/Applications/Unity/Hub/Editor/6000.2.6f1/Unity.app/Contents/NetStandard/compat/2.1.0/shims/netstandard/System.Net.WebHeaderCollection.dll</HintPath>
-      <Private>False</Private>
-    </Reference>
-    <Reference Include="System.Net.WebSockets.Client">
-      <HintPath>/Applications/Unity/Hub/Editor/6000.2.6f1/Unity.app/Contents/NetStandard/compat/2.1.0/shims/netstandard/System.Net.WebSockets.Client.dll</HintPath>
-      <Private>False</Private>
-    </Reference>
-    <Reference Include="System.Net.WebSockets">
-      <HintPath>/Applications/Unity/Hub/Editor/6000.2.6f1/Unity.app/Contents/NetStandard/compat/2.1.0/shims/netstandard/System.Net.WebSockets.dll</HintPath>
-      <Private>False</Private>
-    </Reference>
-    <Reference Include="System.Numerics.Vectors">
-      <HintPath>/Applications/Unity/Hub/Editor/6000.2.6f1/Unity.app/Contents/NetStandard/compat/2.1.0/shims/netstandard/System.Numerics.Vectors.dll</HintPath>
-      <Private>False</Private>
-    </Reference>
-    <Reference Include="System.ObjectModel">
-      <HintPath>/Applications/Unity/Hub/Editor/6000.2.6f1/Unity.app/Contents/NetStandard/compat/2.1.0/shims/netstandard/System.ObjectModel.dll</HintPath>
-      <Private>False</Private>
-    </Reference>
-    <Reference Include="System.Reflection.DispatchProxy">
-      <HintPath>/Applications/Unity/Hub/Editor/6000.2.6f1/Unity.app/Contents/NetStandard/compat/2.1.0/shims/netstandard/System.Reflection.DispatchProxy.dll</HintPath>
-      <Private>False</Private>
-    </Reference>
-    <Reference Include="System.Reflection.Emit.ILGeneration">
-      <HintPath>/Applications/Unity/Hub/Editor/6000.2.6f1/Unity.app/Contents/NetStandard/compat/2.1.0/shims/netstandard/System.Reflection.Emit.ILGeneration.dll</HintPath>
-      <Private>False</Private>
-    </Reference>
-    <Reference Include="System.Reflection.Emit.Lightweight">
-      <HintPath>/Applications/Unity/Hub/Editor/6000.2.6f1/Unity.app/Contents/NetStandard/compat/2.1.0/shims/netstandard/System.Reflection.Emit.Lightweight.dll</HintPath>
-      <Private>False</Private>
-    </Reference>
-    <Reference Include="System.Reflection.Emit">
-      <HintPath>/Applications/Unity/Hub/Editor/6000.2.6f1/Unity.app/Contents/NetStandard/compat/2.1.0/shims/netstandard/System.Reflection.Emit.dll</HintPath>
-      <Private>False</Private>
-    </Reference>
-    <Reference Include="System.Reflection.Extensions">
-      <HintPath>/Applications/Unity/Hub/Editor/6000.2.6f1/Unity.app/Contents/NetStandard/compat/2.1.0/shims/netstandard/System.Reflection.Extensions.dll</HintPath>
-      <Private>False</Private>
-    </Reference>
-    <Reference Include="System.Reflection.Primitives">
-      <HintPath>/Applications/Unity/Hub/Editor/6000.2.6f1/Unity.app/Contents/NetStandard/compat/2.1.0/shims/netstandard/System.Reflection.Primitives.dll</HintPath>
-      <Private>False</Private>
-    </Reference>
-    <Reference Include="System.Reflection">
-      <HintPath>/Applications/Unity/Hub/Editor/6000.2.6f1/Unity.app/Contents/NetStandard/compat/2.1.0/shims/netstandard/System.Reflection.dll</HintPath>
-      <Private>False</Private>
-    </Reference>
-    <Reference Include="System.Resources.Reader">
-      <HintPath>/Applications/Unity/Hub/Editor/6000.2.6f1/Unity.app/Contents/NetStandard/compat/2.1.0/shims/netstandard/System.Resources.Reader.dll</HintPath>
-      <Private>False</Private>
-    </Reference>
-    <Reference Include="System.Resources.ResourceManager">
-      <HintPath>/Applications/Unity/Hub/Editor/6000.2.6f1/Unity.app/Contents/NetStandard/compat/2.1.0/shims/netstandard/System.Resources.ResourceManager.dll</HintPath>
-      <Private>False</Private>
-    </Reference>
-    <Reference Include="System.Resources.Writer">
-      <HintPath>/Applications/Unity/Hub/Editor/6000.2.6f1/Unity.app/Contents/NetStandard/compat/2.1.0/shims/netstandard/System.Resources.Writer.dll</HintPath>
-      <Private>False</Private>
-    </Reference>
-    <Reference Include="System.Runtime.CompilerServices.VisualC">
-      <HintPath>/Applications/Unity/Hub/Editor/6000.2.6f1/Unity.app/Contents/NetStandard/compat/2.1.0/shims/netstandard/System.Runtime.CompilerServices.VisualC.dll</HintPath>
-      <Private>False</Private>
-    </Reference>
-    <Reference Include="System.Runtime.Extensions">
-      <HintPath>/Applications/Unity/Hub/Editor/6000.2.6f1/Unity.app/Contents/NetStandard/compat/2.1.0/shims/netstandard/System.Runtime.Extensions.dll</HintPath>
-      <Private>False</Private>
-    </Reference>
-    <Reference Include="System.Runtime.Handles">
-      <HintPath>/Applications/Unity/Hub/Editor/6000.2.6f1/Unity.app/Contents/NetStandard/compat/2.1.0/shims/netstandard/System.Runtime.Handles.dll</HintPath>
-      <Private>False</Private>
-    </Reference>
-    <Reference Include="System.Runtime.InteropServices.RuntimeInformation">
-      <HintPath>/Applications/Unity/Hub/Editor/6000.2.6f1/Unity.app/Contents/NetStandard/compat/2.1.0/shims/netstandard/System.Runtime.InteropServices.RuntimeInformation.dll</HintPath>
-      <Private>False</Private>
-    </Reference>
-    <Reference Include="System.Runtime.InteropServices">
-      <HintPath>/Applications/Unity/Hub/Editor/6000.2.6f1/Unity.app/Contents/NetStandard/compat/2.1.0/shims/netstandard/System.Runtime.InteropServices.dll</HintPath>
-      <Private>False</Private>
-    </Reference>
-    <Reference Include="System.Runtime.Numerics">
-      <HintPath>/Applications/Unity/Hub/Editor/6000.2.6f1/Unity.app/Contents/NetStandard/compat/2.1.0/shims/netstandard/System.Runtime.Numerics.dll</HintPath>
-      <Private>False</Private>
-    </Reference>
-    <Reference Include="System.Runtime.Serialization.Formatters">
-      <HintPath>/Applications/Unity/Hub/Editor/6000.2.6f1/Unity.app/Contents/NetStandard/compat/2.1.0/shims/netstandard/System.Runtime.Serialization.Formatters.dll</HintPath>
-      <Private>False</Private>
-    </Reference>
-    <Reference Include="System.Runtime.Serialization.Json">
-      <HintPath>/Applications/Unity/Hub/Editor/6000.2.6f1/Unity.app/Contents/NetStandard/compat/2.1.0/shims/netstandard/System.Runtime.Serialization.Json.dll</HintPath>
-      <Private>False</Private>
-    </Reference>
-    <Reference Include="System.Runtime.Serialization.Primitives">
-      <HintPath>/Applications/Unity/Hub/Editor/6000.2.6f1/Unity.app/Contents/NetStandard/compat/2.1.0/shims/netstandard/System.Runtime.Serialization.Primitives.dll</HintPath>
-      <Private>False</Private>
-    </Reference>
-    <Reference Include="System.Runtime.Serialization.Xml">
-      <HintPath>/Applications/Unity/Hub/Editor/6000.2.6f1/Unity.app/Contents/NetStandard/compat/2.1.0/shims/netstandard/System.Runtime.Serialization.Xml.dll</HintPath>
-      <Private>False</Private>
-    </Reference>
-    <Reference Include="System.Runtime">
-      <HintPath>/Applications/Unity/Hub/Editor/6000.2.6f1/Unity.app/Contents/NetStandard/compat/2.1.0/shims/netstandard/System.Runtime.dll</HintPath>
-      <Private>False</Private>
-    </Reference>
-    <Reference Include="System.Security.Claims">
-      <HintPath>/Applications/Unity/Hub/Editor/6000.2.6f1/Unity.app/Contents/NetStandard/compat/2.1.0/shims/netstandard/System.Security.Claims.dll</HintPath>
-      <Private>False</Private>
-    </Reference>
-    <Reference Include="System.Security.Cryptography.Algorithms">
-      <HintPath>/Applications/Unity/Hub/Editor/6000.2.6f1/Unity.app/Contents/NetStandard/compat/2.1.0/shims/netstandard/System.Security.Cryptography.Algorithms.dll</HintPath>
-      <Private>False</Private>
-    </Reference>
-    <Reference Include="System.Security.Cryptography.Csp">
-      <HintPath>/Applications/Unity/Hub/Editor/6000.2.6f1/Unity.app/Contents/NetStandard/compat/2.1.0/shims/netstandard/System.Security.Cryptography.Csp.dll</HintPath>
-      <Private>False</Private>
-    </Reference>
-    <Reference Include="System.Security.Cryptography.Encoding">
-      <HintPath>/Applications/Unity/Hub/Editor/6000.2.6f1/Unity.app/Contents/NetStandard/compat/2.1.0/shims/netstandard/System.Security.Cryptography.Encoding.dll</HintPath>
-      <Private>False</Private>
-    </Reference>
-    <Reference Include="System.Security.Cryptography.Primitives">
-      <HintPath>/Applications/Unity/Hub/Editor/6000.2.6f1/Unity.app/Contents/NetStandard/compat/2.1.0/shims/netstandard/System.Security.Cryptography.Primitives.dll</HintPath>
-      <Private>False</Private>
-    </Reference>
-    <Reference Include="System.Security.Cryptography.X509Certificates">
-      <HintPath>/Applications/Unity/Hub/Editor/6000.2.6f1/Unity.app/Contents/NetStandard/compat/2.1.0/shims/netstandard/System.Security.Cryptography.X509Certificates.dll</HintPath>
-      <Private>False</Private>
-    </Reference>
-    <Reference Include="System.Security.Principal">
-      <HintPath>/Applications/Unity/Hub/Editor/6000.2.6f1/Unity.app/Contents/NetStandard/compat/2.1.0/shims/netstandard/System.Security.Principal.dll</HintPath>
-      <Private>False</Private>
-    </Reference>
-    <Reference Include="System.Security.SecureString">
-      <HintPath>/Applications/Unity/Hub/Editor/6000.2.6f1/Unity.app/Contents/NetStandard/compat/2.1.0/shims/netstandard/System.Security.SecureString.dll</HintPath>
-      <Private>False</Private>
-    </Reference>
-    <Reference Include="System.Text.Encoding.Extensions">
-      <HintPath>/Applications/Unity/Hub/Editor/6000.2.6f1/Unity.app/Contents/NetStandard/compat/2.1.0/shims/netstandard/System.Text.Encoding.Extensions.dll</HintPath>
-      <Private>False</Private>
-    </Reference>
-    <Reference Include="System.Text.Encoding">
-      <HintPath>/Applications/Unity/Hub/Editor/6000.2.6f1/Unity.app/Contents/NetStandard/compat/2.1.0/shims/netstandard/System.Text.Encoding.dll</HintPath>
-      <Private>False</Private>
-    </Reference>
-    <Reference Include="System.Text.RegularExpressions">
-      <HintPath>/Applications/Unity/Hub/Editor/6000.2.6f1/Unity.app/Contents/NetStandard/compat/2.1.0/shims/netstandard/System.Text.RegularExpressions.dll</HintPath>
-      <Private>False</Private>
-    </Reference>
-    <Reference Include="System.Threading.Overlapped">
-      <HintPath>/Applications/Unity/Hub/Editor/6000.2.6f1/Unity.app/Contents/NetStandard/compat/2.1.0/shims/netstandard/System.Threading.Overlapped.dll</HintPath>
-      <Private>False</Private>
-    </Reference>
-    <Reference Include="System.Threading.Tasks.Extensions">
-      <HintPath>/Applications/Unity/Hub/Editor/6000.2.6f1/Unity.app/Contents/NetStandard/compat/2.1.0/shims/netstandard/System.Threading.Tasks.Extensions.dll</HintPath>
-      <Private>False</Private>
-    </Reference>
-    <Reference Include="System.Threading.Tasks.Parallel">
-      <HintPath>/Applications/Unity/Hub/Editor/6000.2.6f1/Unity.app/Contents/NetStandard/compat/2.1.0/shims/netstandard/System.Threading.Tasks.Parallel.dll</HintPath>
-      <Private>False</Private>
-    </Reference>
-    <Reference Include="System.Threading.Tasks">
-      <HintPath>/Applications/Unity/Hub/Editor/6000.2.6f1/Unity.app/Contents/NetStandard/compat/2.1.0/shims/netstandard/System.Threading.Tasks.dll</HintPath>
-      <Private>False</Private>
-    </Reference>
-    <Reference Include="System.Threading.Thread">
-      <HintPath>/Applications/Unity/Hub/Editor/6000.2.6f1/Unity.app/Contents/NetStandard/compat/2.1.0/shims/netstandard/System.Threading.Thread.dll</HintPath>
-      <Private>False</Private>
-    </Reference>
-    <Reference Include="System.Threading.ThreadPool">
-      <HintPath>/Applications/Unity/Hub/Editor/6000.2.6f1/Unity.app/Contents/NetStandard/compat/2.1.0/shims/netstandard/System.Threading.ThreadPool.dll</HintPath>
-      <Private>False</Private>
-    </Reference>
-    <Reference Include="System.Threading.Timer">
-      <HintPath>/Applications/Unity/Hub/Editor/6000.2.6f1/Unity.app/Contents/NetStandard/compat/2.1.0/shims/netstandard/System.Threading.Timer.dll</HintPath>
-      <Private>False</Private>
-    </Reference>
-    <Reference Include="System.Threading">
-      <HintPath>/Applications/Unity/Hub/Editor/6000.2.6f1/Unity.app/Contents/NetStandard/compat/2.1.0/shims/netstandard/System.Threading.dll</HintPath>
-      <Private>False</Private>
-    </Reference>
-    <Reference Include="System.ValueTuple">
-      <HintPath>/Applications/Unity/Hub/Editor/6000.2.6f1/Unity.app/Contents/NetStandard/compat/2.1.0/shims/netstandard/System.ValueTuple.dll</HintPath>
-      <Private>False</Private>
-    </Reference>
-    <Reference Include="System.Xml.ReaderWriter">
-      <HintPath>/Applications/Unity/Hub/Editor/6000.2.6f1/Unity.app/Contents/NetStandard/compat/2.1.0/shims/netstandard/System.Xml.ReaderWriter.dll</HintPath>
-      <Private>False</Private>
-    </Reference>
-    <Reference Include="System.Xml.XDocument">
-      <HintPath>/Applications/Unity/Hub/Editor/6000.2.6f1/Unity.app/Contents/NetStandard/compat/2.1.0/shims/netstandard/System.Xml.XDocument.dll</HintPath>
-      <Private>False</Private>
-    </Reference>
-    <Reference Include="System.Xml.XPath.XDocument">
-      <HintPath>/Applications/Unity/Hub/Editor/6000.2.6f1/Unity.app/Contents/NetStandard/compat/2.1.0/shims/netstandard/System.Xml.XPath.XDocument.dll</HintPath>
-      <Private>False</Private>
-    </Reference>
-    <Reference Include="System.Xml.XPath">
-      <HintPath>/Applications/Unity/Hub/Editor/6000.2.6f1/Unity.app/Contents/NetStandard/compat/2.1.0/shims/netstandard/System.Xml.XPath.dll</HintPath>
-      <Private>False</Private>
-    </Reference>
-    <Reference Include="System.Xml.XmlDocument">
-      <HintPath>/Applications/Unity/Hub/Editor/6000.2.6f1/Unity.app/Contents/NetStandard/compat/2.1.0/shims/netstandard/System.Xml.XmlDocument.dll</HintPath>
-      <Private>False</Private>
-    </Reference>
-    <Reference Include="System.Xml.XmlSerializer">
-      <HintPath>/Applications/Unity/Hub/Editor/6000.2.6f1/Unity.app/Contents/NetStandard/compat/2.1.0/shims/netstandard/System.Xml.XmlSerializer.dll</HintPath>
-      <Private>False</Private>
-    </Reference>
-    <Reference Include="System.Runtime.InteropServices.WindowsRuntime">
-      <HintPath>/Applications/Unity/Hub/Editor/6000.2.6f1/Unity.app/Contents/NetStandard/Extensions/2.0.0/System.Runtime.InteropServices.WindowsRuntime.dll</HintPath>
-      <Private>False</Private>
-    </Reference>
-    <Reference Include="System.ComponentModel.Composition">
-      <HintPath>/Applications/Unity/Hub/Editor/6000.2.6f1/Unity.app/Contents/NetStandard/compat/2.1.0/shims/netfx/System.ComponentModel.Composition.dll</HintPath>
-      <Private>False</Private>
-    </Reference>
-    <Reference Include="System.Core">
-      <HintPath>/Applications/Unity/Hub/Editor/6000.2.6f1/Unity.app/Contents/NetStandard/compat/2.1.0/shims/netfx/System.Core.dll</HintPath>
-      <Private>False</Private>
-    </Reference>
-    <Reference Include="System.Data">
-      <HintPath>/Applications/Unity/Hub/Editor/6000.2.6f1/Unity.app/Contents/NetStandard/compat/2.1.0/shims/netfx/System.Data.dll</HintPath>
-      <Private>False</Private>
-    </Reference>
-    <Reference Include="System.Drawing">
-      <HintPath>/Applications/Unity/Hub/Editor/6000.2.6f1/Unity.app/Contents/NetStandard/compat/2.1.0/shims/netfx/System.Drawing.dll</HintPath>
-      <Private>False</Private>
-    </Reference>
-    <Reference Include="System.IO.Compression.FileSystem">
-      <HintPath>/Applications/Unity/Hub/Editor/6000.2.6f1/Unity.app/Contents/NetStandard/compat/2.1.0/shims/netfx/System.IO.Compression.FileSystem.dll</HintPath>
-      <Private>False</Private>
-    </Reference>
-    <Reference Include="System.Net">
-      <HintPath>/Applications/Unity/Hub/Editor/6000.2.6f1/Unity.app/Contents/NetStandard/compat/2.1.0/shims/netfx/System.Net.dll</HintPath>
-      <Private>False</Private>
-    </Reference>
-    <Reference Include="System.Numerics">
-      <HintPath>/Applications/Unity/Hub/Editor/6000.2.6f1/Unity.app/Contents/NetStandard/compat/2.1.0/shims/netfx/System.Numerics.dll</HintPath>
-      <Private>False</Private>
-    </Reference>
-    <Reference Include="System.Runtime.Serialization">
-      <HintPath>/Applications/Unity/Hub/Editor/6000.2.6f1/Unity.app/Contents/NetStandard/compat/2.1.0/shims/netfx/System.Runtime.Serialization.dll</HintPath>
-      <Private>False</Private>
-    </Reference>
-    <Reference Include="System.ServiceModel.Web">
-      <HintPath>/Applications/Unity/Hub/Editor/6000.2.6f1/Unity.app/Contents/NetStandard/compat/2.1.0/shims/netfx/System.ServiceModel.Web.dll</HintPath>
-      <Private>False</Private>
-    </Reference>
-    <Reference Include="System.Transactions">
-      <HintPath>/Applications/Unity/Hub/Editor/6000.2.6f1/Unity.app/Contents/NetStandard/compat/2.1.0/shims/netfx/System.Transactions.dll</HintPath>
-      <Private>False</Private>
-    </Reference>
-    <Reference Include="System.Web">
-      <HintPath>/Applications/Unity/Hub/Editor/6000.2.6f1/Unity.app/Contents/NetStandard/compat/2.1.0/shims/netfx/System.Web.dll</HintPath>
-      <Private>False</Private>
-    </Reference>
-    <Reference Include="System.Windows">
-      <HintPath>/Applications/Unity/Hub/Editor/6000.2.6f1/Unity.app/Contents/NetStandard/compat/2.1.0/shims/netfx/System.Windows.dll</HintPath>
-      <Private>False</Private>
-    </Reference>
-    <Reference Include="System.Xml.Linq">
-      <HintPath>/Applications/Unity/Hub/Editor/6000.2.6f1/Unity.app/Contents/NetStandard/compat/2.1.0/shims/netfx/System.Xml.Linq.dll</HintPath>
-      <Private>False</Private>
-    </Reference>
-    <Reference Include="System.Xml.Serialization">
-      <HintPath>/Applications/Unity/Hub/Editor/6000.2.6f1/Unity.app/Contents/NetStandard/compat/2.1.0/shims/netfx/System.Xml.Serialization.dll</HintPath>
-      <Private>False</Private>
-    </Reference>
-    <Reference Include="System.Xml">
-      <HintPath>/Applications/Unity/Hub/Editor/6000.2.6f1/Unity.app/Contents/NetStandard/compat/2.1.0/shims/netfx/System.Xml.dll</HintPath>
-      <Private>False</Private>
-    </Reference>
-    <Reference Include="System">
-      <HintPath>/Applications/Unity/Hub/Editor/6000.2.6f1/Unity.app/Contents/NetStandard/compat/2.1.0/shims/netfx/System.dll</HintPath>
-      <Private>False</Private>
-    </Reference>
-    <Reference Include="mscorlib">
-      <HintPath>/Applications/Unity/Hub/Editor/6000.2.6f1/Unity.app/Contents/NetStandard/compat/2.1.0/shims/netfx/mscorlib.dll</HintPath>
-      <Private>False</Private>
-    </Reference>
-<<<<<<< HEAD
-    <Reference Include="Unity.2D.Psdimporter.Editor">
-      <HintPath>Library/ScriptAssemblies/Unity.2D.Psdimporter.Editor.dll</HintPath>
-=======
-    <Reference Include="Unity.2D.Common.Path.Editor">
-      <HintPath>Library/ScriptAssemblies/Unity.2D.Common.Path.Editor.dll</HintPath>
-      <Private>False</Private>
-    </Reference>
-    <Reference Include="Unity.2D.Sprite.Editor">
-      <HintPath>Library/ScriptAssemblies/Unity.2D.Sprite.Editor.dll</HintPath>
-      <Private>False</Private>
-    </Reference>
-    <Reference Include="Unity.InternalAPIEngineBridge.001">
-      <HintPath>Library/ScriptAssemblies/Unity.InternalAPIEngineBridge.001.dll</HintPath>
-      <Private>False</Private>
-    </Reference>
-    <Reference Include="Unity.TextMeshPro">
-      <HintPath>Library/ScriptAssemblies/Unity.TextMeshPro.dll</HintPath>
->>>>>>> 59cf188e
-      <Private>False</Private>
-    </Reference>
-    <Reference Include="Unity.VisualScripting.Flow">
-      <HintPath>Library/ScriptAssemblies/Unity.VisualScripting.Flow.dll</HintPath>
-      <Private>False</Private>
-    </Reference>
-<<<<<<< HEAD
-    <Reference Include="Unity.2D.Common.Path.Editor">
-      <HintPath>Library/ScriptAssemblies/Unity.2D.Common.Path.Editor.dll</HintPath>
-      <Private>False</Private>
-    </Reference>
-    <Reference Include="Unity.TextMeshPro.Editor">
-      <HintPath>Library/ScriptAssemblies/Unity.TextMeshPro.Editor.dll</HintPath>
-      <Private>False</Private>
-    </Reference>
-    <Reference Include="Unity.2D.Tilemap.Extras.Editor">
-      <HintPath>Library/ScriptAssemblies/Unity.2D.Tilemap.Extras.Editor.dll</HintPath>
-      <Private>False</Private>
-    </Reference>
-    <Reference Include="Unity.2D.Sprite.Editor">
-      <HintPath>Library/ScriptAssemblies/Unity.2D.Sprite.Editor.dll</HintPath>
-=======
-    <Reference Include="Unity.2D.IK.Runtime">
-      <HintPath>Library/ScriptAssemblies/Unity.2D.IK.Runtime.dll</HintPath>
-      <Private>False</Private>
-    </Reference>
-    <Reference Include="Unity.VisualScripting.SettingsProvider.Editor">
-      <HintPath>Library/ScriptAssemblies/Unity.VisualScripting.SettingsProvider.Editor.dll</HintPath>
-      <Private>False</Private>
-    </Reference>
-    <Reference Include="Unity.2D.Animation.Editor">
-      <HintPath>Library/ScriptAssemblies/Unity.2D.Animation.Editor.dll</HintPath>
-      <Private>False</Private>
-    </Reference>
-    <Reference Include="Unity.2D.Enhancers.Editor.AIBridge">
-      <HintPath>Library/ScriptAssemblies/Unity.2D.Enhancers.Editor.AIBridge.dll</HintPath>
-      <Private>False</Private>
-    </Reference>
-    <Reference Include="Unity.InternalAPIEditorBridge.001">
-      <HintPath>Library/ScriptAssemblies/Unity.InternalAPIEditorBridge.001.dll</HintPath>
-      <Private>False</Private>
-    </Reference>
-    <Reference Include="Unity.2D.Common.Editor">
-      <HintPath>Library/ScriptAssemblies/Unity.2D.Common.Editor.dll</HintPath>
-      <Private>False</Private>
-    </Reference>
-    <Reference Include="Unity.Timeline">
-      <HintPath>Library/ScriptAssemblies/Unity.Timeline.dll</HintPath>
-      <Private>False</Private>
-    </Reference>
-    <Reference Include="Unity.2D.Animation.Runtime">
-      <HintPath>Library/ScriptAssemblies/Unity.2D.Animation.Runtime.dll</HintPath>
->>>>>>> 59cf188e
-      <Private>False</Private>
-    </Reference>
-    <Reference Include="Unity.2D.Tilemap.Extras">
-      <HintPath>Library/ScriptAssemblies/Unity.2D.Tilemap.Extras.dll</HintPath>
-      <Private>False</Private>
-    </Reference>
-<<<<<<< HEAD
-    <Reference Include="Unity.VisualScripting.Flow.Editor">
-      <HintPath>Library/ScriptAssemblies/Unity.VisualScripting.Flow.Editor.dll</HintPath>
-      <Private>False</Private>
-    </Reference>
-    <Reference Include="Unity.TextMeshPro">
-      <HintPath>Library/ScriptAssemblies/Unity.TextMeshPro.dll</HintPath>
-=======
-    <Reference Include="Unity.2D.PixelPerfect.Editor">
-      <HintPath>Library/ScriptAssemblies/Unity.2D.PixelPerfect.Editor.dll</HintPath>
-      <Private>False</Private>
-    </Reference>
-    <Reference Include="Unity.PlasticSCM.Editor">
-      <HintPath>Library/ScriptAssemblies/Unity.PlasticSCM.Editor.dll</HintPath>
-      <Private>False</Private>
-    </Reference>
-    <Reference Include="Unity.Burst.Editor">
-      <HintPath>Library/ScriptAssemblies/Unity.Burst.Editor.dll</HintPath>
->>>>>>> 59cf188e
-      <Private>False</Private>
-    </Reference>
-    <Reference Include="PsdPlugin">
-      <HintPath>Library/ScriptAssemblies/PsdPlugin.dll</HintPath>
-      <Private>False</Private>
-    </Reference>
-<<<<<<< HEAD
-    <Reference Include="Unity.2D.IK.Editor">
-      <HintPath>Library/ScriptAssemblies/Unity.2D.IK.Editor.dll</HintPath>
-      <Private>False</Private>
-    </Reference>
-    <Reference Include="Unity.2D.SpriteShape.Runtime">
-      <HintPath>Library/ScriptAssemblies/Unity.2D.SpriteShape.Runtime.dll</HintPath>
-      <Private>False</Private>
-    </Reference>
-    <Reference Include="Unity.VisualStudio.Editor">
-      <HintPath>Library/ScriptAssemblies/Unity.VisualStudio.Editor.dll</HintPath>
-=======
-    <Reference Include="Unity.Mathematics.Editor">
-      <HintPath>Library/ScriptAssemblies/Unity.Mathematics.Editor.dll</HintPath>
-      <Private>False</Private>
-    </Reference>
-    <Reference Include="Unity.InferenceEngine.ONNX.Editor">
-      <HintPath>Library/ScriptAssemblies/Unity.InferenceEngine.ONNX.Editor.dll</HintPath>
-      <Private>False</Private>
-    </Reference>
-    <Reference Include="Unity.2D.Aseprite.Common">
-      <HintPath>Library/ScriptAssemblies/Unity.2D.Aseprite.Common.dll</HintPath>
-      <Private>False</Private>
-    </Reference>
-    <Reference Include="Unity.2D.PixelPerfect">
-      <HintPath>Library/ScriptAssemblies/Unity.2D.PixelPerfect.dll</HintPath>
-      <Private>False</Private>
-    </Reference>
-    <Reference Include="Unity.InferenceEngine.MacBLAS">
-      <HintPath>Library/ScriptAssemblies/Unity.InferenceEngine.MacBLAS.dll</HintPath>
->>>>>>> 59cf188e
-      <Private>False</Private>
-    </Reference>
-    <Reference Include="Unity.InternalAPIEngineBridge.001">
-      <HintPath>Library/ScriptAssemblies/Unity.InternalAPIEngineBridge.001.dll</HintPath>
-      <Private>False</Private>
-    </Reference>
-<<<<<<< HEAD
-    <Reference Include="Unity.2D.Tilemap.Editor">
-      <HintPath>Library/ScriptAssemblies/Unity.2D.Tilemap.Editor.dll</HintPath>
-      <Private>False</Private>
-    </Reference>
-    <Reference Include="Unity.2D.Common.Runtime">
-      <HintPath>Library/ScriptAssemblies/Unity.2D.Common.Runtime.dll</HintPath>
-      <Private>False</Private>
-    </Reference>
-    <Reference Include="Unity.2D.IK.Runtime">
-      <HintPath>Library/ScriptAssemblies/Unity.2D.IK.Runtime.dll</HintPath>
-=======
-    <Reference Include="Unity.AI.Assistant.Bridge.Editor">
-      <HintPath>Library/ScriptAssemblies/Unity.AI.Assistant.Bridge.Editor.dll</HintPath>
-      <Private>False</Private>
-    </Reference>
-    <Reference Include="Unity.2D.Aseprite.Editor">
-      <HintPath>Library/ScriptAssemblies/Unity.2D.Aseprite.Editor.dll</HintPath>
-      <Private>False</Private>
-    </Reference>
-    <Reference Include="Unity.2D.Psdimporter.Editor">
-      <HintPath>Library/ScriptAssemblies/Unity.2D.Psdimporter.Editor.dll</HintPath>
-      <Private>False</Private>
-    </Reference>
-    <Reference Include="Unity.InferenceEngine.Editor">
-      <HintPath>Library/ScriptAssemblies/Unity.InferenceEngine.Editor.dll</HintPath>
->>>>>>> 59cf188e
-      <Private>False</Private>
-    </Reference>
-    <Reference Include="Unity.Collections">
-      <HintPath>Library/ScriptAssemblies/Unity.Collections.dll</HintPath>
-      <Private>False</Private>
-    </Reference>
-<<<<<<< HEAD
-    <Reference Include="Unity.Timeline.Editor">
-      <HintPath>Library/ScriptAssemblies/Unity.Timeline.Editor.dll</HintPath>
-      <Private>False</Private>
-    </Reference>
-    <Reference Include="Unity.VisualScripting.State.Editor">
-      <HintPath>Library/ScriptAssemblies/Unity.VisualScripting.State.Editor.dll</HintPath>
-      <Private>False</Private>
-    </Reference>
-    <Reference Include="Unity.Mathematics">
-      <HintPath>Library/ScriptAssemblies/Unity.Mathematics.dll</HintPath>
-      <Private>False</Private>
-    </Reference>
-    <Reference Include="Unity.2D.Animation.Editor">
-      <HintPath>Library/ScriptAssemblies/Unity.2D.Animation.Editor.dll</HintPath>
-      <Private>False</Private>
-    </Reference>
-    <Reference Include="Unity.VisualScripting.SettingsProvider.Editor">
-      <HintPath>Library/ScriptAssemblies/Unity.VisualScripting.SettingsProvider.Editor.dll</HintPath>
-      <Private>False</Private>
-    </Reference>
-    <Reference Include="Unity.InternalAPIEditorBridge.001">
-      <HintPath>Library/ScriptAssemblies/Unity.InternalAPIEditorBridge.001.dll</HintPath>
-=======
-    <Reference Include="Unity.TextMeshPro.Editor">
-      <HintPath>Library/ScriptAssemblies/Unity.TextMeshPro.Editor.dll</HintPath>
-      <Private>False</Private>
-    </Reference>
-    <Reference Include="Unity.2D.Tilemap.Extras">
-      <HintPath>Library/ScriptAssemblies/Unity.2D.Tilemap.Extras.dll</HintPath>
-      <Private>False</Private>
-    </Reference>
-    <Reference Include="Unity.VisualScripting.Flow.Editor">
-      <HintPath>Library/ScriptAssemblies/Unity.VisualScripting.Flow.Editor.dll</HintPath>
-      <Private>False</Private>
-    </Reference>
-    <Reference Include="Unity.2D.IK.Editor">
-      <HintPath>Library/ScriptAssemblies/Unity.2D.IK.Editor.dll</HintPath>
->>>>>>> 59cf188e
-      <Private>False</Private>
-    </Reference>
-    <Reference Include="Unity.2D.SpriteShape.Runtime">
-      <HintPath>Library/ScriptAssemblies/Unity.2D.SpriteShape.Runtime.dll</HintPath>
-      <Private>False</Private>
-    </Reference>
-<<<<<<< HEAD
-    <Reference Include="Unity.Multiplayer.Center.Common">
-      <HintPath>Library/ScriptAssemblies/Unity.Multiplayer.Center.Common.dll</HintPath>
-      <Private>False</Private>
-    </Reference>
-    <Reference Include="Unity.2D.Common.Editor">
-      <HintPath>Library/ScriptAssemblies/Unity.2D.Common.Editor.dll</HintPath>
-      <Private>False</Private>
-    </Reference>
-    <Reference Include="Unity.Burst">
-      <HintPath>Library/ScriptAssemblies/Unity.Burst.dll</HintPath>
-=======
-    <Reference Include="Unity.VisualStudio.Editor">
-      <HintPath>Library/ScriptAssemblies/Unity.VisualStudio.Editor.dll</HintPath>
->>>>>>> 59cf188e
-      <Private>False</Private>
-    </Reference>
-    <Reference Include="Unity.2D.Tilemap.Editor">
-      <HintPath>Library/ScriptAssemblies/Unity.2D.Tilemap.Editor.dll</HintPath>
-      <Private>False</Private>
-    </Reference>
-<<<<<<< HEAD
-    <Reference Include="Unity.VisualScripting.Core.Editor">
-      <HintPath>Library/ScriptAssemblies/Unity.VisualScripting.Core.Editor.dll</HintPath>
-=======
-    <Reference Include="Unity.2D.Common.Runtime">
-      <HintPath>Library/ScriptAssemblies/Unity.2D.Common.Runtime.dll</HintPath>
->>>>>>> 59cf188e
-      <Private>False</Private>
-    </Reference>
-    <Reference Include="Unity.2D.Animation.Runtime">
-      <HintPath>Library/ScriptAssemblies/Unity.2D.Animation.Runtime.dll</HintPath>
-      <Private>False</Private>
-    </Reference>
-<<<<<<< HEAD
-    <Reference Include="Unity.Multiplayer.Center.Editor">
-      <HintPath>Library/ScriptAssemblies/Unity.Multiplayer.Center.Editor.dll</HintPath>
-      <Private>False</Private>
-    </Reference>
-    <Reference Include="Unity.VisualScripting.Shared.Editor">
-      <HintPath>Library/ScriptAssemblies/Unity.VisualScripting.Shared.Editor.dll</HintPath>
-      <Private>False</Private>
-    </Reference>
-    <Reference Include="Unity.2D.PixelPerfect.Editor">
-      <HintPath>Library/ScriptAssemblies/Unity.2D.PixelPerfect.Editor.dll</HintPath>
-      <Private>False</Private>
-    </Reference>
-    <Reference Include="Unity.PlasticSCM.Editor">
-      <HintPath>Library/ScriptAssemblies/Unity.PlasticSCM.Editor.dll</HintPath>
-=======
-    <Reference Include="Unity.AI.Assistant.Agent.Dynamic.Extension.Editor">
-      <HintPath>Library/ScriptAssemblies/Unity.AI.Assistant.Agent.Dynamic.Extension.Editor.dll</HintPath>
-      <Private>False</Private>
-    </Reference>
-    <Reference Include="Unity.Timeline.Editor">
-      <HintPath>Library/ScriptAssemblies/Unity.Timeline.Editor.dll</HintPath>
-      <Private>False</Private>
-    </Reference>
-    <Reference Include="Unity.AppUI.Editor">
-      <HintPath>Library/ScriptAssemblies/Unity.AppUI.Editor.dll</HintPath>
->>>>>>> 59cf188e
-      <Private>False</Private>
-    </Reference>
-    <Reference Include="Unity.Burst.Editor">
-      <HintPath>Library/ScriptAssemblies/Unity.Burst.Editor.dll</HintPath>
-      <Private>False</Private>
-    </Reference>
-<<<<<<< HEAD
-    <Reference Include="Unity.VisualScripting.Core">
-      <HintPath>Library/ScriptAssemblies/Unity.VisualScripting.Core.dll</HintPath>
-      <Private>False</Private>
-    </Reference>
-    <Reference Include="Unity.VisualScripting.State">
-      <HintPath>Library/ScriptAssemblies/Unity.VisualScripting.State.dll</HintPath>
-      <Private>False</Private>
-    </Reference>
-    <Reference Include="Unity.Mathematics.Editor">
-      <HintPath>Library/ScriptAssemblies/Unity.Mathematics.Editor.dll</HintPath>
-      <Private>False</Private>
-    </Reference>
-    <Reference Include="Unity.2D.Aseprite.Common">
-      <HintPath>Library/ScriptAssemblies/Unity.2D.Aseprite.Common.dll</HintPath>
-      <Private>False</Private>
-    </Reference>
-    <Reference Include="Unity.Collections.Editor">
-      <HintPath>Library/ScriptAssemblies/Unity.Collections.Editor.dll</HintPath>
-      <Private>False</Private>
-    </Reference>
-    <Reference Include="Unity.2D.PixelPerfect">
-      <HintPath>Library/ScriptAssemblies/Unity.2D.PixelPerfect.dll</HintPath>
-=======
-    <Reference Include="Unity.Mathematics">
-      <HintPath>Library/ScriptAssemblies/Unity.Mathematics.dll</HintPath>
-      <Private>False</Private>
-    </Reference>
-    <Reference Include="Unity.Serialization">
-      <HintPath>Library/ScriptAssemblies/Unity.Serialization.dll</HintPath>
-      <Private>False</Private>
-    </Reference>
-    <Reference Include="Unity.2D.Tilemap.Extras.Editor">
-      <HintPath>Library/ScriptAssemblies/Unity.2D.Tilemap.Extras.Editor.dll</HintPath>
-      <Private>False</Private>
-    </Reference>
-    <Reference Include="Unity.Multiplayer.Center.Common">
-      <HintPath>Library/ScriptAssemblies/Unity.Multiplayer.Center.Common.dll</HintPath>
-      <Private>False</Private>
-    </Reference>
-    <Reference Include="UnityEngine.UI">
-      <HintPath>Library/ScriptAssemblies/UnityEngine.UI.dll</HintPath>
-      <Private>False</Private>
-    </Reference>
-    <Reference Include="Unity.Burst">
-      <HintPath>Library/ScriptAssemblies/Unity.Burst.dll</HintPath>
-      <Private>False</Private>
-    </Reference>
-    <Reference Include="Unity.VisualScripting.Core.Editor">
-      <HintPath>Library/ScriptAssemblies/Unity.VisualScripting.Core.Editor.dll</HintPath>
-      <Private>False</Private>
-    </Reference>
-    <Reference Include="Unity.Multiplayer.Center.Editor">
-      <HintPath>Library/ScriptAssemblies/Unity.Multiplayer.Center.Editor.dll</HintPath>
-      <Private>False</Private>
-    </Reference>
-    <Reference Include="Unity.AI.Assistant.AvatarHelper.Editor">
-      <HintPath>Library/ScriptAssemblies/Unity.AI.Assistant.AvatarHelper.Editor.dll</HintPath>
->>>>>>> 59cf188e
-      <Private>False</Private>
-    </Reference>
-    <Reference Include="Unity.2D.Sprite.AIIntegration.Editor">
-      <HintPath>Library/ScriptAssemblies/Unity.2D.Sprite.AIIntegration.Editor.dll</HintPath>
-      <Private>False</Private>
-    </Reference>
-    <Reference Include="Unity.AppUI">
-      <HintPath>Library/ScriptAssemblies/Unity.AppUI.dll</HintPath>
-      <Private>False</Private>
-    </Reference>
-    <Reference Include="Unity.AppUI.Navigation.Editor">
-      <HintPath>Library/ScriptAssemblies/Unity.AppUI.Navigation.Editor.dll</HintPath>
-      <Private>False</Private>
-    </Reference>
-    <Reference Include="Unity.Collections.Editor">
-      <HintPath>Library/ScriptAssemblies/Unity.Collections.Editor.dll</HintPath>
-      <Private>False</Private>
-    </Reference>
-    <Reference Include="Unity.Serialization.Editor">
-      <HintPath>Library/ScriptAssemblies/Unity.Serialization.Editor.dll</HintPath>
-      <Private>False</Private>
-    </Reference>
-    <Reference Include="Unity.2D.Sprite.AIIntegration.Editor">
-      <HintPath>Library/ScriptAssemblies/Unity.2D.Sprite.AIIntegration.Editor.dll</HintPath>
-      <Private>False</Private>
-    </Reference>
-    <Reference Include="Unity.2D.SpriteShape.Editor">
-      <HintPath>Library/ScriptAssemblies/Unity.2D.SpriteShape.Editor.dll</HintPath>
-      <Private>False</Private>
-    </Reference>
-<<<<<<< HEAD
-    <Reference Include="Unity.Rider.Editor">
-      <HintPath>Library/ScriptAssemblies/Unity.Rider.Editor.dll</HintPath>
-      <Private>False</Private>
-    </Reference>
-    <Reference Include="Unity.2D.Aseprite.Editor">
-      <HintPath>Library/ScriptAssemblies/Unity.2D.Aseprite.Editor.dll</HintPath>
-      <Private>False</Private>
-    </Reference>
-    <Reference Include="UnityEditor.UI">
-      <HintPath>Library/ScriptAssemblies/UnityEditor.UI.dll</HintPath>
-=======
-    <Reference Include="Unity.2D.Enhancers.Editor">
-      <HintPath>Library/ScriptAssemblies/Unity.2D.Enhancers.Editor.dll</HintPath>
-      <Private>False</Private>
-    </Reference>
-    <Reference Include="Unity.InferenceEngine.iOSBLAS">
-      <HintPath>Library/ScriptAssemblies/Unity.InferenceEngine.iOSBLAS.dll</HintPath>
-      <Private>False</Private>
-    </Reference>
-    <Reference Include="Unity.Settings.Editor">
-      <HintPath>Library/ScriptAssemblies/Unity.Settings.Editor.dll</HintPath>
-      <Private>False</Private>
-    </Reference>
-    <Reference Include="UnityEditor.UI">
-      <HintPath>Library/ScriptAssemblies/UnityEditor.UI.dll</HintPath>
-      <Private>False</Private>
-    </Reference>
-    <Reference Include="Unity.AppUI.Redux">
-      <HintPath>Library/ScriptAssemblies/Unity.AppUI.Redux.dll</HintPath>
-      <Private>False</Private>
-    </Reference>
-    <Reference Include="Unity.InferenceEngine">
-      <HintPath>Library/ScriptAssemblies/Unity.InferenceEngine.dll</HintPath>
->>>>>>> 59cf188e
-      <Private>False</Private>
-    </Reference>
-  </ItemGroup>
-  <ItemGroup>
-  </ItemGroup>
-<<<<<<< HEAD
-  <Import Project="$(MSBuildToolsPath)/Microsoft.CSharp.targets" />
-  <Target Name="GenerateTargetFrameworkMonikerAttribute" />
-  <!-- To modify your build process, add your task inside one of the targets below and uncomment it.
-       Other similar extension points exist, see Microsoft.Common.targets.
-  <Target Name="BeforeBuild">
-  </Target>
-  <Target Name="AfterBuild">
-  </Target>
-  -->
-=======
-  <Import Project="Sdk.targets" Sdk="Microsoft.NET.Sdk" />
-  <ItemGroup>
-    <ProjectCapability Remove="LaunchProfiles" />
-    <ProjectCapability Remove="SharedProjectReferences" />
-    <ProjectCapability Remove="ReferenceManagerSharedProjects" />
-    <ProjectCapability Remove="ReferenceManagerProjects" />
-    <ProjectCapability Remove="COMReferences" />
-    <ProjectCapability Remove="ReferenceManagerCOM" />
-    <ProjectCapability Remove="AssemblyReferences" />
-    <ProjectCapability Remove="ReferenceManagerAssemblies" />
-  </ItemGroup>
->>>>>>> 59cf188e
-</Project>
+﻿<Project>
+  <!-- Generated file, do not modify, your changes will be overwritten (use AssetPostprocessor.OnGeneratedCSProject) -->
+  <PropertyGroup>
+    <BaseIntermediateOutputPath>Temp/obj/$(MSBuildProjectName)</BaseIntermediateOutputPath>
+    <IntermediateOutputPath>$(BaseIntermediateOutputPath)</IntermediateOutputPath>
+    <AppendTargetFrameworkToOutputPath>false</AppendTargetFrameworkToOutputPath>
+    <UseCommonOutputDirectory>true</UseCommonOutputDirectory>
+    <OutputPath>Temp/bin/Debug/</OutputPath>
+  </PropertyGroup>
+  <Import Project="Sdk.props" Sdk="Microsoft.NET.Sdk" />
+  <ItemGroup>
+    <ProjectCapability Include="Unity" />
+  </ItemGroup>
+  <PropertyGroup>
+    <GenerateAssemblyInfo>false</GenerateAssemblyInfo>
+    <EnableDefaultItems>false</EnableDefaultItems>
+    <LangVersion>9.0</LangVersion>
+    <RootNamespace></RootNamespace>
+    <ProjectGuid>{F399FFB2-FC64-C894-6957-5BD470EB1754}</ProjectGuid>
+    <OutputType>Library</OutputType>
+    <AssemblyName>Assembly-CSharp</AssemblyName>
+    <TargetFrameworkVersion>v4.7.1</TargetFrameworkVersion>
+    <FileAlignment>512</FileAlignment>
+    <BaseDirectory>.</BaseDirectory>
+  </PropertyGroup>
+  <PropertyGroup>
+    <NoWarn>0169;USG0001</NoWarn>
+    <DefineConstants>UNITY_6000_2_6;UNITY_6000_2;UNITY_6000;UNITY_5_3_OR_NEWER;UNITY_5_4_OR_NEWER;UNITY_5_5_OR_NEWER;UNITY_5_6_OR_NEWER;UNITY_2017_1_OR_NEWER;UNITY_2017_2_OR_NEWER;UNITY_2017_3_OR_NEWER;UNITY_2017_4_OR_NEWER;UNITY_2018_1_OR_NEWER;UNITY_2018_2_OR_NEWER;UNITY_2018_3_OR_NEWER;UNITY_2018_4_OR_NEWER;UNITY_2019_1_OR_NEWER;UNITY_2019_2_OR_NEWER;UNITY_2019_3_OR_NEWER;UNITY_2019_4_OR_NEWER;UNITY_2020_1_OR_NEWER;UNITY_2020_2_OR_NEWER;UNITY_2020_3_OR_NEWER;UNITY_2021_1_OR_NEWER;UNITY_2021_2_OR_NEWER;UNITY_2021_3_OR_NEWER;UNITY_2022_1_OR_NEWER;UNITY_2022_2_OR_NEWER;UNITY_2022_3_OR_NEWER;UNITY_2023_1_OR_NEWER;UNITY_2023_2_OR_NEWER;UNITY_2023_3_OR_NEWER;UNITY_6000_0_OR_NEWER;UNITY_6000_1_OR_NEWER;UNITY_6000_2_OR_NEWER;PLATFORM_ARCH_64;UNITY_64;UNITY_INCLUDE_TESTS;ENABLE_AR;ENABLE_AUDIO;ENABLE_CACHING;ENABLE_CLOTH;ENABLE_MICROPHONE;ENABLE_MULTIPLE_DISPLAYS;ENABLE_PHYSICS;ENABLE_TEXTURE_STREAMING;ENABLE_VIRTUALTEXTURING;ENABLE_LZMA;ENABLE_UNITYEVENTS;ENABLE_VR;ENABLE_WEBCAM;ENABLE_UNITYWEBREQUEST;ENABLE_WWW;ENABLE_CLOUD_SERVICES;ENABLE_CLOUD_SERVICES_ADS;ENABLE_CLOUD_SERVICES_USE_WEBREQUEST;ENABLE_UNITY_CONSENT;ENABLE_UNITY_CLOUD_IDENTIFIERS;ENABLE_CLOUD_SERVICES_CRASH_REPORTING;ENABLE_CLOUD_SERVICES_NATIVE_CRASH_REPORTING;ENABLE_CLOUD_SERVICES_PURCHASING;ENABLE_CLOUD_SERVICES_ANALYTICS;ENABLE_CLOUD_SERVICES_BUILD;ENABLE_EDITOR_GAME_SERVICES;ENABLE_UNITY_GAME_SERVICES_ANALYTICS_SUPPORT;ENABLE_CLOUD_LICENSE;ENABLE_EDITOR_HUB_LICENSE;ENABLE_WEBSOCKET_CLIENT;ENABLE_GENERATE_NATIVE_PLUGINS_FOR_ASSEMBLIES_API;ENABLE_DIRECTOR_AUDIO;ENABLE_DIRECTOR_TEXTURE;ENABLE_MANAGED_JOBS;ENABLE_MANAGED_TRANSFORM_JOBS;ENABLE_MANAGED_ANIMATION_JOBS;ENABLE_MANAGED_AUDIO_JOBS;ENABLE_MANAGED_UNITYTLS;INCLUDE_DYNAMIC_GI;ENABLE_SCRIPTING_GC_WBARRIERS;PLATFORM_SUPPORTS_MONO;RENDER_SOFTWARE_CURSOR;ENABLE_MARSHALLING_TESTS;ENABLE_VIDEO;ENABLE_NAVIGATION_OFFMESHLINK_TO_NAVMESHLINK;ENABLE_ACCELERATOR_CLIENT_DEBUGGING;TEXTCORE_1_0_OR_NEWER;EDITOR_ONLY_NAVMESH_BUILDER_DEPRECATED;PLATFORM_STANDALONE_OSX;PLATFORM_STANDALONE;UNITY_STANDALONE_OSX;UNITY_STANDALONE;ENABLE_GAMECENTER;ENABLE_RUNTIME_GI;ENABLE_MOVIES;ENABLE_NETWORK;ENABLE_CRUNCH_TEXTURE_COMPRESSION;ENABLE_CLOUD_SERVICES_ENGINE_DIAGNOSTICS;ENABLE_CLUSTER_SYNC;ENABLE_CLUSTERINPUT;ENABLE_SPATIALTRACKING;PLATFORM_HAS_CUSTOM_MUTEX;PLATFORM_UPDATES_TIME_OUTSIDE_OF_PLAYER_LOOP;ENABLE_MONO;NET_STANDARD_2_0;NET_STANDARD;NET_STANDARD_2_1;NETSTANDARD;NETSTANDARD2_1;ENABLE_PROFILER;DEBUG;TRACE;UNITY_ASSERTIONS;UNITY_EDITOR;UNITY_EDITOR_64;UNITY_EDITOR_OSX;ENABLE_UNITY_COLLECTIONS_CHECKS;ENABLE_BURST_AOT;UNITY_TEAM_LICENSE;ENABLE_CUSTOM_RENDER_TEXTURE;ENABLE_DIRECTOR;ENABLE_LOCALIZATION;ENABLE_SPRITES;ENABLE_TERRAIN;ENABLE_TILEMAP;ENABLE_TIMELINE;ENABLE_LEGACY_INPUT_MANAGER;TEXTCORE_FONT_ENGINE_1_5_OR_NEWER;TEXTCORE_TEXT_ENGINE_1_5_OR_NEWER;CSHARP_7_OR_LATER;CSHARP_7_3_OR_NEWER</DefineConstants>
+    <AllowUnsafeBlocks>False</AllowUnsafeBlocks>
+  </PropertyGroup>
+  <PropertyGroup>
+    <NoConfig>true</NoConfig>
+    <NoStdLib>true</NoStdLib>
+    <AddAdditionalExplicitAssemblyReferences>false</AddAdditionalExplicitAssemblyReferences>
+    <ImplicitlyExpandNETStandardFacades>false</ImplicitlyExpandNETStandardFacades>
+    <ImplicitlyExpandDesignTimeFacades>false</ImplicitlyExpandDesignTimeFacades>
+  </PropertyGroup>
+  <PropertyGroup>
+    <ProjectTypeGuids>{E097FAD1-6243-4DAD-9C02-E9B9EFC3FFC1};{FAE04EC0-301F-11D3-BF4B-00C04F79EFBC}</ProjectTypeGuids>
+    <UnityProjectGenerator>Package</UnityProjectGenerator>
+    <UnityProjectGeneratorVersion>2.0.23</UnityProjectGeneratorVersion>
+    <UnityProjectGeneratorStyle>SDK</UnityProjectGeneratorStyle>
+    <UnityProjectType>Game:1</UnityProjectType>
+    <UnityBuildTarget>StandaloneOSX:2</UnityBuildTarget>
+    <UnityVersion>6000.2.6f1</UnityVersion>
+  </PropertyGroup>
+  <ItemGroup>
+    <Analyzer Include="/Users/huynh/.vscode/extensions/visualstudiotoolsforunity.vstuc-1.1.3/Analyzers/Microsoft.Unity.Analyzers.dll" />
+    <Analyzer Include="/Applications/Unity/Hub/Editor/6000.2.6f1/Unity.app/Contents/Tools/Unity.SourceGenerators/Unity.SourceGenerators.dll" />
+    <Analyzer Include="/Applications/Unity/Hub/Editor/6000.2.6f1/Unity.app/Contents/Tools/Unity.SourceGenerators/Unity.Properties.SourceGenerator.dll" />
+    <Analyzer Include="/Applications/Unity/Hub/Editor/6000.2.6f1/Unity.app/Contents/Tools/Unity.SourceGenerators/Unity.UIToolkit.SourceGenerator.dll" />
+    <Analyzer Include="/Users/huynh/Projects/CatchMeowIfYouCan/Library/PackageCache/com.unity.ai.inference@4ac711cab9a3/Runtime/Core/SourceGenerator/SourceGenerators.dll" />
+    <Analyzer Include="/Users/huynh/Projects/CatchMeowIfYouCan/Library/PackageCache/com.unity.dt.app-ui@7b87c8225c06/Runtime/SourceGenerators/netstandard2.0/EnumToLowerCase.dll" />
+  </ItemGroup>
+  <ItemGroup>
+    <Compile Include="Assets/Scripts/Collectibles/GemCollectible.cs" />
+    <Compile Include="Assets/Scripts/Core/AudioManager.cs" />
+    <Compile Include="Assets/Scripts/Collectibles/BaseCollectible.cs" />
+    <Compile Include="Assets/Scripts/Obstacles/BaseObstacle.cs" />
+    <Compile Include="Assets/Scripts/PowerUps/SpeedBoostPowerUp.cs" />
+    <Compile Include="Assets/Scripts/Environment/StreetSegment.cs" />
+    <Compile Include="Assets/Scripts/Collectibles/CollectibleManager.cs" />
+    <Compile Include="Assets/Scripts/Core/ScoreManager.cs" />
+    <Compile Include="Assets/Scripts/Obstacles/CarObstacle.cs" />
+    <Compile Include="Assets/Scripts/Catcher/CatcherAI.cs" />
+    <Compile Include="Assets/Scripts/PowerUps/BasePowerUp.cs" />
+    <Compile Include="Assets/Scripts/PowerUps/ShieldPowerUp.cs" />
+    <Compile Include="Assets/Scripts/UI/GameplayUI.cs" />
+    <Compile Include="Assets/Scripts/Catcher/CatcherAnimator.cs" />
+    <Compile Include="Assets/Scripts/Environment/StreetGenerator.cs" />
+    <Compile Include="Assets/Scripts/PowerUps/MagnetPowerUp.cs" />
+    <Compile Include="Assets/Scripts/Player/CatBasicController.cs" />
+    <Compile Include="Assets/Scripts/Player/CatAnimator.cs" />
+    <Compile Include="Assets/Scripts/UI/GameOverUI.cs" />
+    <Compile Include="Assets/Scripts/UI/MainMenuUI.cs" />
+    <Compile Include="Assets/Scripts/Obstacles/TrashBinObstacle.cs" />
+    <Compile Include="Assets/Scripts/Player/CatInput.cs" />
+    <Compile Include="Assets/Scripts/Environment/BackgroundScroller.cs" />
+    <Compile Include="Assets/Scripts/PowerUps/RocketShoesPowerUp.cs" />
+    <Compile Include="Assets/Scripts/Obstacles/ObstacleManager.cs" />
+    <Compile Include="Assets/Scripts/Core/GameManager.cs" />
+    <Compile Include="Assets/Scripts/Player/CatController.cs" />
+    <Compile Include="Assets/Scripts/Catcher/CatcherController.cs" />
+    <Compile Include="Assets/Scripts/UI/SettingsUI.cs" />
+    <Compile Include="Assets/Scripts/UI/UIManager.cs" />
+    <Compile Include="Assets/Scripts/Collectibles/CoinCollectible.cs" />
+    <Compile Include="Assets/Scripts/UI/PauseMenuUI.cs" />
+  </ItemGroup>
+  <ItemGroup>
+    <Reference Include="UnityEngine">
+      <HintPath>/Applications/Unity/Hub/Editor/6000.2.6f1/Unity.app/Contents/Managed/UnityEngine/UnityEngine.dll</HintPath>
+      <Private>False</Private>
+    </Reference>
+    <Reference Include="UnityEngine.AIModule">
+      <HintPath>/Applications/Unity/Hub/Editor/6000.2.6f1/Unity.app/Contents/Managed/UnityEngine/UnityEngine.AIModule.dll</HintPath>
+      <Private>False</Private>
+    </Reference>
+    <Reference Include="UnityEngine.ARModule">
+      <HintPath>/Applications/Unity/Hub/Editor/6000.2.6f1/Unity.app/Contents/Managed/UnityEngine/UnityEngine.ARModule.dll</HintPath>
+      <Private>False</Private>
+    </Reference>
+    <Reference Include="UnityEngine.AccessibilityModule">
+      <HintPath>/Applications/Unity/Hub/Editor/6000.2.6f1/Unity.app/Contents/Managed/UnityEngine/UnityEngine.AccessibilityModule.dll</HintPath>
+      <Private>False</Private>
+    </Reference>
+    <Reference Include="UnityEngine.AndroidJNIModule">
+      <HintPath>/Applications/Unity/Hub/Editor/6000.2.6f1/Unity.app/Contents/Managed/UnityEngine/UnityEngine.AndroidJNIModule.dll</HintPath>
+      <Private>False</Private>
+    </Reference>
+    <Reference Include="UnityEngine.AnimationModule">
+      <HintPath>/Applications/Unity/Hub/Editor/6000.2.6f1/Unity.app/Contents/Managed/UnityEngine/UnityEngine.AnimationModule.dll</HintPath>
+      <Private>False</Private>
+    </Reference>
+    <Reference Include="UnityEngine.AssetBundleModule">
+      <HintPath>/Applications/Unity/Hub/Editor/6000.2.6f1/Unity.app/Contents/Managed/UnityEngine/UnityEngine.AssetBundleModule.dll</HintPath>
+      <Private>False</Private>
+    </Reference>
+    <Reference Include="UnityEngine.AudioModule">
+      <HintPath>/Applications/Unity/Hub/Editor/6000.2.6f1/Unity.app/Contents/Managed/UnityEngine/UnityEngine.AudioModule.dll</HintPath>
+      <Private>False</Private>
+    </Reference>
+    <Reference Include="UnityEngine.ClothModule">
+      <HintPath>/Applications/Unity/Hub/Editor/6000.2.6f1/Unity.app/Contents/Managed/UnityEngine/UnityEngine.ClothModule.dll</HintPath>
+      <Private>False</Private>
+    </Reference>
+    <Reference Include="UnityEngine.ClusterInputModule">
+      <HintPath>/Applications/Unity/Hub/Editor/6000.2.6f1/Unity.app/Contents/Managed/UnityEngine/UnityEngine.ClusterInputModule.dll</HintPath>
+      <Private>False</Private>
+    </Reference>
+    <Reference Include="UnityEngine.ClusterRendererModule">
+      <HintPath>/Applications/Unity/Hub/Editor/6000.2.6f1/Unity.app/Contents/Managed/UnityEngine/UnityEngine.ClusterRendererModule.dll</HintPath>
+      <Private>False</Private>
+    </Reference>
+    <Reference Include="UnityEngine.ContentLoadModule">
+      <HintPath>/Applications/Unity/Hub/Editor/6000.2.6f1/Unity.app/Contents/Managed/UnityEngine/UnityEngine.ContentLoadModule.dll</HintPath>
+      <Private>False</Private>
+    </Reference>
+    <Reference Include="UnityEngine.CoreModule">
+      <HintPath>/Applications/Unity/Hub/Editor/6000.2.6f1/Unity.app/Contents/Managed/UnityEngine/UnityEngine.CoreModule.dll</HintPath>
+      <Private>False</Private>
+    </Reference>
+    <Reference Include="UnityEngine.CrashReportingModule">
+      <HintPath>/Applications/Unity/Hub/Editor/6000.2.6f1/Unity.app/Contents/Managed/UnityEngine/UnityEngine.CrashReportingModule.dll</HintPath>
+      <Private>False</Private>
+    </Reference>
+    <Reference Include="UnityEngine.DSPGraphModule">
+      <HintPath>/Applications/Unity/Hub/Editor/6000.2.6f1/Unity.app/Contents/Managed/UnityEngine/UnityEngine.DSPGraphModule.dll</HintPath>
+      <Private>False</Private>
+    </Reference>
+    <Reference Include="UnityEngine.DirectorModule">
+      <HintPath>/Applications/Unity/Hub/Editor/6000.2.6f1/Unity.app/Contents/Managed/UnityEngine/UnityEngine.DirectorModule.dll</HintPath>
+      <Private>False</Private>
+    </Reference>
+    <Reference Include="UnityEngine.GIModule">
+      <HintPath>/Applications/Unity/Hub/Editor/6000.2.6f1/Unity.app/Contents/Managed/UnityEngine/UnityEngine.GIModule.dll</HintPath>
+      <Private>False</Private>
+    </Reference>
+    <Reference Include="UnityEngine.GameCenterModule">
+      <HintPath>/Applications/Unity/Hub/Editor/6000.2.6f1/Unity.app/Contents/Managed/UnityEngine/UnityEngine.GameCenterModule.dll</HintPath>
+      <Private>False</Private>
+    </Reference>
+    <Reference Include="UnityEngine.GraphicsStateCollectionSerializerModule">
+      <HintPath>/Applications/Unity/Hub/Editor/6000.2.6f1/Unity.app/Contents/Managed/UnityEngine/UnityEngine.GraphicsStateCollectionSerializerModule.dll</HintPath>
+      <Private>False</Private>
+    </Reference>
+    <Reference Include="UnityEngine.GridModule">
+      <HintPath>/Applications/Unity/Hub/Editor/6000.2.6f1/Unity.app/Contents/Managed/UnityEngine/UnityEngine.GridModule.dll</HintPath>
+      <Private>False</Private>
+    </Reference>
+    <Reference Include="UnityEngine.HierarchyCoreModule">
+      <HintPath>/Applications/Unity/Hub/Editor/6000.2.6f1/Unity.app/Contents/Managed/UnityEngine/UnityEngine.HierarchyCoreModule.dll</HintPath>
+      <Private>False</Private>
+    </Reference>
+    <Reference Include="UnityEngine.HotReloadModule">
+      <HintPath>/Applications/Unity/Hub/Editor/6000.2.6f1/Unity.app/Contents/Managed/UnityEngine/UnityEngine.HotReloadModule.dll</HintPath>
+      <Private>False</Private>
+    </Reference>
+    <Reference Include="UnityEngine.IMGUIModule">
+      <HintPath>/Applications/Unity/Hub/Editor/6000.2.6f1/Unity.app/Contents/Managed/UnityEngine/UnityEngine.IMGUIModule.dll</HintPath>
+      <Private>False</Private>
+    </Reference>
+    <Reference Include="UnityEngine.IdentifiersModule">
+      <HintPath>/Applications/Unity/Hub/Editor/6000.2.6f1/Unity.app/Contents/Managed/UnityEngine/UnityEngine.IdentifiersModule.dll</HintPath>
+      <Private>False</Private>
+    </Reference>
+    <Reference Include="UnityEngine.ImageConversionModule">
+      <HintPath>/Applications/Unity/Hub/Editor/6000.2.6f1/Unity.app/Contents/Managed/UnityEngine/UnityEngine.ImageConversionModule.dll</HintPath>
+      <Private>False</Private>
+    </Reference>
+    <Reference Include="UnityEngine.InputModule">
+      <HintPath>/Applications/Unity/Hub/Editor/6000.2.6f1/Unity.app/Contents/Managed/UnityEngine/UnityEngine.InputModule.dll</HintPath>
+      <Private>False</Private>
+    </Reference>
+    <Reference Include="UnityEngine.InputForUIModule">
+      <HintPath>/Applications/Unity/Hub/Editor/6000.2.6f1/Unity.app/Contents/Managed/UnityEngine/UnityEngine.InputForUIModule.dll</HintPath>
+      <Private>False</Private>
+    </Reference>
+    <Reference Include="UnityEngine.InputLegacyModule">
+      <HintPath>/Applications/Unity/Hub/Editor/6000.2.6f1/Unity.app/Contents/Managed/UnityEngine/UnityEngine.InputLegacyModule.dll</HintPath>
+      <Private>False</Private>
+    </Reference>
+    <Reference Include="UnityEngine.InsightsModule">
+      <HintPath>/Applications/Unity/Hub/Editor/6000.2.6f1/Unity.app/Contents/Managed/UnityEngine/UnityEngine.InsightsModule.dll</HintPath>
+      <Private>False</Private>
+    </Reference>
+    <Reference Include="UnityEngine.JSONSerializeModule">
+      <HintPath>/Applications/Unity/Hub/Editor/6000.2.6f1/Unity.app/Contents/Managed/UnityEngine/UnityEngine.JSONSerializeModule.dll</HintPath>
+      <Private>False</Private>
+    </Reference>
+    <Reference Include="UnityEngine.LocalizationModule">
+      <HintPath>/Applications/Unity/Hub/Editor/6000.2.6f1/Unity.app/Contents/Managed/UnityEngine/UnityEngine.LocalizationModule.dll</HintPath>
+      <Private>False</Private>
+    </Reference>
+    <Reference Include="UnityEngine.MarshallingModule">
+      <HintPath>/Applications/Unity/Hub/Editor/6000.2.6f1/Unity.app/Contents/Managed/UnityEngine/UnityEngine.MarshallingModule.dll</HintPath>
+      <Private>False</Private>
+    </Reference>
+    <Reference Include="UnityEngine.MultiplayerModule">
+      <HintPath>/Applications/Unity/Hub/Editor/6000.2.6f1/Unity.app/Contents/Managed/UnityEngine/UnityEngine.MultiplayerModule.dll</HintPath>
+      <Private>False</Private>
+    </Reference>
+    <Reference Include="UnityEngine.ParticleSystemModule">
+      <HintPath>/Applications/Unity/Hub/Editor/6000.2.6f1/Unity.app/Contents/Managed/UnityEngine/UnityEngine.ParticleSystemModule.dll</HintPath>
+      <Private>False</Private>
+    </Reference>
+    <Reference Include="UnityEngine.PerformanceReportingModule">
+      <HintPath>/Applications/Unity/Hub/Editor/6000.2.6f1/Unity.app/Contents/Managed/UnityEngine/UnityEngine.PerformanceReportingModule.dll</HintPath>
+      <Private>False</Private>
+    </Reference>
+    <Reference Include="UnityEngine.PhysicsModule">
+      <HintPath>/Applications/Unity/Hub/Editor/6000.2.6f1/Unity.app/Contents/Managed/UnityEngine/UnityEngine.PhysicsModule.dll</HintPath>
+      <Private>False</Private>
+    </Reference>
+    <Reference Include="UnityEngine.Physics2DModule">
+      <HintPath>/Applications/Unity/Hub/Editor/6000.2.6f1/Unity.app/Contents/Managed/UnityEngine/UnityEngine.Physics2DModule.dll</HintPath>
+      <Private>False</Private>
+    </Reference>
+    <Reference Include="UnityEngine.PropertiesModule">
+      <HintPath>/Applications/Unity/Hub/Editor/6000.2.6f1/Unity.app/Contents/Managed/UnityEngine/UnityEngine.PropertiesModule.dll</HintPath>
+      <Private>False</Private>
+    </Reference>
+    <Reference Include="UnityEngine.RuntimeInitializeOnLoadManagerInitializerModule">
+      <HintPath>/Applications/Unity/Hub/Editor/6000.2.6f1/Unity.app/Contents/Managed/UnityEngine/UnityEngine.RuntimeInitializeOnLoadManagerInitializerModule.dll</HintPath>
+      <Private>False</Private>
+    </Reference>
+    <Reference Include="UnityEngine.ScreenCaptureModule">
+      <HintPath>/Applications/Unity/Hub/Editor/6000.2.6f1/Unity.app/Contents/Managed/UnityEngine/UnityEngine.ScreenCaptureModule.dll</HintPath>
+      <Private>False</Private>
+    </Reference>
+    <Reference Include="UnityEngine.ShaderVariantAnalyticsModule">
+      <HintPath>/Applications/Unity/Hub/Editor/6000.2.6f1/Unity.app/Contents/Managed/UnityEngine/UnityEngine.ShaderVariantAnalyticsModule.dll</HintPath>
+      <Private>False</Private>
+    </Reference>
+    <Reference Include="UnityEngine.SharedInternalsModule">
+      <HintPath>/Applications/Unity/Hub/Editor/6000.2.6f1/Unity.app/Contents/Managed/UnityEngine/UnityEngine.SharedInternalsModule.dll</HintPath>
+      <Private>False</Private>
+    </Reference>
+    <Reference Include="UnityEngine.SpriteMaskModule">
+      <HintPath>/Applications/Unity/Hub/Editor/6000.2.6f1/Unity.app/Contents/Managed/UnityEngine/UnityEngine.SpriteMaskModule.dll</HintPath>
+      <Private>False</Private>
+    </Reference>
+    <Reference Include="UnityEngine.SpriteShapeModule">
+      <HintPath>/Applications/Unity/Hub/Editor/6000.2.6f1/Unity.app/Contents/Managed/UnityEngine/UnityEngine.SpriteShapeModule.dll</HintPath>
+      <Private>False</Private>
+    </Reference>
+    <Reference Include="UnityEngine.StreamingModule">
+      <HintPath>/Applications/Unity/Hub/Editor/6000.2.6f1/Unity.app/Contents/Managed/UnityEngine/UnityEngine.StreamingModule.dll</HintPath>
+      <Private>False</Private>
+    </Reference>
+    <Reference Include="UnityEngine.SubstanceModule">
+      <HintPath>/Applications/Unity/Hub/Editor/6000.2.6f1/Unity.app/Contents/Managed/UnityEngine/UnityEngine.SubstanceModule.dll</HintPath>
+      <Private>False</Private>
+    </Reference>
+    <Reference Include="UnityEngine.SubsystemsModule">
+      <HintPath>/Applications/Unity/Hub/Editor/6000.2.6f1/Unity.app/Contents/Managed/UnityEngine/UnityEngine.SubsystemsModule.dll</HintPath>
+      <Private>False</Private>
+    </Reference>
+    <Reference Include="UnityEngine.TLSModule">
+      <HintPath>/Applications/Unity/Hub/Editor/6000.2.6f1/Unity.app/Contents/Managed/UnityEngine/UnityEngine.TLSModule.dll</HintPath>
+      <Private>False</Private>
+    </Reference>
+    <Reference Include="UnityEngine.TerrainModule">
+      <HintPath>/Applications/Unity/Hub/Editor/6000.2.6f1/Unity.app/Contents/Managed/UnityEngine/UnityEngine.TerrainModule.dll</HintPath>
+      <Private>False</Private>
+    </Reference>
+    <Reference Include="UnityEngine.TerrainPhysicsModule">
+      <HintPath>/Applications/Unity/Hub/Editor/6000.2.6f1/Unity.app/Contents/Managed/UnityEngine/UnityEngine.TerrainPhysicsModule.dll</HintPath>
+      <Private>False</Private>
+    </Reference>
+    <Reference Include="UnityEngine.TextCoreFontEngineModule">
+      <HintPath>/Applications/Unity/Hub/Editor/6000.2.6f1/Unity.app/Contents/Managed/UnityEngine/UnityEngine.TextCoreFontEngineModule.dll</HintPath>
+      <Private>False</Private>
+    </Reference>
+    <Reference Include="UnityEngine.TextCoreTextEngineModule">
+      <HintPath>/Applications/Unity/Hub/Editor/6000.2.6f1/Unity.app/Contents/Managed/UnityEngine/UnityEngine.TextCoreTextEngineModule.dll</HintPath>
+      <Private>False</Private>
+    </Reference>
+    <Reference Include="UnityEngine.TextRenderingModule">
+      <HintPath>/Applications/Unity/Hub/Editor/6000.2.6f1/Unity.app/Contents/Managed/UnityEngine/UnityEngine.TextRenderingModule.dll</HintPath>
+      <Private>False</Private>
+    </Reference>
+    <Reference Include="UnityEngine.TilemapModule">
+      <HintPath>/Applications/Unity/Hub/Editor/6000.2.6f1/Unity.app/Contents/Managed/UnityEngine/UnityEngine.TilemapModule.dll</HintPath>
+      <Private>False</Private>
+    </Reference>
+    <Reference Include="UnityEngine.UIModule">
+      <HintPath>/Applications/Unity/Hub/Editor/6000.2.6f1/Unity.app/Contents/Managed/UnityEngine/UnityEngine.UIModule.dll</HintPath>
+      <Private>False</Private>
+    </Reference>
+    <Reference Include="UnityEngine.UIElementsModule">
+      <HintPath>/Applications/Unity/Hub/Editor/6000.2.6f1/Unity.app/Contents/Managed/UnityEngine/UnityEngine.UIElementsModule.dll</HintPath>
+      <Private>False</Private>
+    </Reference>
+    <Reference Include="UnityEngine.UmbraModule">
+      <HintPath>/Applications/Unity/Hub/Editor/6000.2.6f1/Unity.app/Contents/Managed/UnityEngine/UnityEngine.UmbraModule.dll</HintPath>
+      <Private>False</Private>
+    </Reference>
+    <Reference Include="UnityEngine.UnityAnalyticsModule">
+      <HintPath>/Applications/Unity/Hub/Editor/6000.2.6f1/Unity.app/Contents/Managed/UnityEngine/UnityEngine.UnityAnalyticsModule.dll</HintPath>
+      <Private>False</Private>
+    </Reference>
+    <Reference Include="UnityEngine.UnityAnalyticsCommonModule">
+      <HintPath>/Applications/Unity/Hub/Editor/6000.2.6f1/Unity.app/Contents/Managed/UnityEngine/UnityEngine.UnityAnalyticsCommonModule.dll</HintPath>
+      <Private>False</Private>
+    </Reference>
+    <Reference Include="UnityEngine.UnityConnectModule">
+      <HintPath>/Applications/Unity/Hub/Editor/6000.2.6f1/Unity.app/Contents/Managed/UnityEngine/UnityEngine.UnityConnectModule.dll</HintPath>
+      <Private>False</Private>
+    </Reference>
+    <Reference Include="UnityEngine.UnityConsentModule">
+      <HintPath>/Applications/Unity/Hub/Editor/6000.2.6f1/Unity.app/Contents/Managed/UnityEngine/UnityEngine.UnityConsentModule.dll</HintPath>
+      <Private>False</Private>
+    </Reference>
+    <Reference Include="UnityEngine.UnityCurlModule">
+      <HintPath>/Applications/Unity/Hub/Editor/6000.2.6f1/Unity.app/Contents/Managed/UnityEngine/UnityEngine.UnityCurlModule.dll</HintPath>
+      <Private>False</Private>
+    </Reference>
+    <Reference Include="UnityEngine.UnityTestProtocolModule">
+      <HintPath>/Applications/Unity/Hub/Editor/6000.2.6f1/Unity.app/Contents/Managed/UnityEngine/UnityEngine.UnityTestProtocolModule.dll</HintPath>
+      <Private>False</Private>
+    </Reference>
+    <Reference Include="UnityEngine.UnityWebRequestModule">
+      <HintPath>/Applications/Unity/Hub/Editor/6000.2.6f1/Unity.app/Contents/Managed/UnityEngine/UnityEngine.UnityWebRequestModule.dll</HintPath>
+      <Private>False</Private>
+    </Reference>
+    <Reference Include="UnityEngine.UnityWebRequestAssetBundleModule">
+      <HintPath>/Applications/Unity/Hub/Editor/6000.2.6f1/Unity.app/Contents/Managed/UnityEngine/UnityEngine.UnityWebRequestAssetBundleModule.dll</HintPath>
+      <Private>False</Private>
+    </Reference>
+    <Reference Include="UnityEngine.UnityWebRequestAudioModule">
+      <HintPath>/Applications/Unity/Hub/Editor/6000.2.6f1/Unity.app/Contents/Managed/UnityEngine/UnityEngine.UnityWebRequestAudioModule.dll</HintPath>
+      <Private>False</Private>
+    </Reference>
+    <Reference Include="UnityEngine.UnityWebRequestTextureModule">
+      <HintPath>/Applications/Unity/Hub/Editor/6000.2.6f1/Unity.app/Contents/Managed/UnityEngine/UnityEngine.UnityWebRequestTextureModule.dll</HintPath>
+      <Private>False</Private>
+    </Reference>
+    <Reference Include="UnityEngine.UnityWebRequestWWWModule">
+      <HintPath>/Applications/Unity/Hub/Editor/6000.2.6f1/Unity.app/Contents/Managed/UnityEngine/UnityEngine.UnityWebRequestWWWModule.dll</HintPath>
+      <Private>False</Private>
+    </Reference>
+    <Reference Include="UnityEngine.VFXModule">
+      <HintPath>/Applications/Unity/Hub/Editor/6000.2.6f1/Unity.app/Contents/Managed/UnityEngine/UnityEngine.VFXModule.dll</HintPath>
+      <Private>False</Private>
+    </Reference>
+    <Reference Include="UnityEngine.VRModule">
+      <HintPath>/Applications/Unity/Hub/Editor/6000.2.6f1/Unity.app/Contents/Managed/UnityEngine/UnityEngine.VRModule.dll</HintPath>
+      <Private>False</Private>
+    </Reference>
+    <Reference Include="UnityEngine.VehiclesModule">
+      <HintPath>/Applications/Unity/Hub/Editor/6000.2.6f1/Unity.app/Contents/Managed/UnityEngine/UnityEngine.VehiclesModule.dll</HintPath>
+      <Private>False</Private>
+    </Reference>
+    <Reference Include="UnityEngine.VideoModule">
+      <HintPath>/Applications/Unity/Hub/Editor/6000.2.6f1/Unity.app/Contents/Managed/UnityEngine/UnityEngine.VideoModule.dll</HintPath>
+      <Private>False</Private>
+    </Reference>
+    <Reference Include="UnityEngine.VirtualTexturingModule">
+      <HintPath>/Applications/Unity/Hub/Editor/6000.2.6f1/Unity.app/Contents/Managed/UnityEngine/UnityEngine.VirtualTexturingModule.dll</HintPath>
+      <Private>False</Private>
+    </Reference>
+    <Reference Include="UnityEngine.WindModule">
+      <HintPath>/Applications/Unity/Hub/Editor/6000.2.6f1/Unity.app/Contents/Managed/UnityEngine/UnityEngine.WindModule.dll</HintPath>
+      <Private>False</Private>
+    </Reference>
+    <Reference Include="UnityEngine.XRModule">
+      <HintPath>/Applications/Unity/Hub/Editor/6000.2.6f1/Unity.app/Contents/Managed/UnityEngine/UnityEngine.XRModule.dll</HintPath>
+      <Private>False</Private>
+    </Reference>
+    <Reference Include="UnityEditor">
+      <HintPath>/Applications/Unity/Hub/Editor/6000.2.6f1/Unity.app/Contents/Managed/UnityEngine/UnityEditor.dll</HintPath>
+      <Private>False</Private>
+    </Reference>
+    <Reference Include="UnityEditor.AccessibilityModule">
+      <HintPath>/Applications/Unity/Hub/Editor/6000.2.6f1/Unity.app/Contents/Managed/UnityEngine/UnityEditor.AccessibilityModule.dll</HintPath>
+      <Private>False</Private>
+    </Reference>
+    <Reference Include="UnityEditor.AdaptivePerformanceModule">
+      <HintPath>/Applications/Unity/Hub/Editor/6000.2.6f1/Unity.app/Contents/Managed/UnityEngine/UnityEditor.AdaptivePerformanceModule.dll</HintPath>
+      <Private>False</Private>
+    </Reference>
+    <Reference Include="UnityEditor.BuildProfileModule">
+      <HintPath>/Applications/Unity/Hub/Editor/6000.2.6f1/Unity.app/Contents/Managed/UnityEngine/UnityEditor.BuildProfileModule.dll</HintPath>
+      <Private>False</Private>
+    </Reference>
+    <Reference Include="UnityEditor.ClothModule">
+      <HintPath>/Applications/Unity/Hub/Editor/6000.2.6f1/Unity.app/Contents/Managed/UnityEngine/UnityEditor.ClothModule.dll</HintPath>
+      <Private>False</Private>
+    </Reference>
+    <Reference Include="UnityEditor.CoreBusinessMetricsModule">
+      <HintPath>/Applications/Unity/Hub/Editor/6000.2.6f1/Unity.app/Contents/Managed/UnityEngine/UnityEditor.CoreBusinessMetricsModule.dll</HintPath>
+      <Private>False</Private>
+    </Reference>
+    <Reference Include="UnityEditor.CoreModule">
+      <HintPath>/Applications/Unity/Hub/Editor/6000.2.6f1/Unity.app/Contents/Managed/UnityEngine/UnityEditor.CoreModule.dll</HintPath>
+      <Private>False</Private>
+    </Reference>
+    <Reference Include="UnityEditor.DeviceSimulatorModule">
+      <HintPath>/Applications/Unity/Hub/Editor/6000.2.6f1/Unity.app/Contents/Managed/UnityEngine/UnityEditor.DeviceSimulatorModule.dll</HintPath>
+      <Private>False</Private>
+    </Reference>
+    <Reference Include="UnityEditor.DiagnosticsModule">
+      <HintPath>/Applications/Unity/Hub/Editor/6000.2.6f1/Unity.app/Contents/Managed/UnityEngine/UnityEditor.DiagnosticsModule.dll</HintPath>
+      <Private>False</Private>
+    </Reference>
+    <Reference Include="UnityEditor.EditorToolbarModule">
+      <HintPath>/Applications/Unity/Hub/Editor/6000.2.6f1/Unity.app/Contents/Managed/UnityEngine/UnityEditor.EditorToolbarModule.dll</HintPath>
+      <Private>False</Private>
+    </Reference>
+    <Reference Include="UnityEditor.EmbreeModule">
+      <HintPath>/Applications/Unity/Hub/Editor/6000.2.6f1/Unity.app/Contents/Managed/UnityEngine/UnityEditor.EmbreeModule.dll</HintPath>
+      <Private>False</Private>
+    </Reference>
+    <Reference Include="UnityEditor.GIModule">
+      <HintPath>/Applications/Unity/Hub/Editor/6000.2.6f1/Unity.app/Contents/Managed/UnityEngine/UnityEditor.GIModule.dll</HintPath>
+      <Private>False</Private>
+    </Reference>
+    <Reference Include="UnityEditor.GraphViewModule">
+      <HintPath>/Applications/Unity/Hub/Editor/6000.2.6f1/Unity.app/Contents/Managed/UnityEngine/UnityEditor.GraphViewModule.dll</HintPath>
+      <Private>False</Private>
+    </Reference>
+    <Reference Include="UnityEditor.GraphicsStateCollectionSerializerModule">
+      <HintPath>/Applications/Unity/Hub/Editor/6000.2.6f1/Unity.app/Contents/Managed/UnityEngine/UnityEditor.GraphicsStateCollectionSerializerModule.dll</HintPath>
+      <Private>False</Private>
+    </Reference>
+    <Reference Include="UnityEditor.GridAndSnapModule">
+      <HintPath>/Applications/Unity/Hub/Editor/6000.2.6f1/Unity.app/Contents/Managed/UnityEngine/UnityEditor.GridAndSnapModule.dll</HintPath>
+      <Private>False</Private>
+    </Reference>
+    <Reference Include="UnityEditor.GridModule">
+      <HintPath>/Applications/Unity/Hub/Editor/6000.2.6f1/Unity.app/Contents/Managed/UnityEngine/UnityEditor.GridModule.dll</HintPath>
+      <Private>False</Private>
+    </Reference>
+    <Reference Include="UnityEditor.InAppPurchasingModule">
+      <HintPath>/Applications/Unity/Hub/Editor/6000.2.6f1/Unity.app/Contents/Managed/UnityEngine/UnityEditor.InAppPurchasingModule.dll</HintPath>
+      <Private>False</Private>
+    </Reference>
+    <Reference Include="UnityEditor.LevelPlayModule">
+      <HintPath>/Applications/Unity/Hub/Editor/6000.2.6f1/Unity.app/Contents/Managed/UnityEngine/UnityEditor.LevelPlayModule.dll</HintPath>
+      <Private>False</Private>
+    </Reference>
+    <Reference Include="UnityEditor.MultiplayerModule">
+      <HintPath>/Applications/Unity/Hub/Editor/6000.2.6f1/Unity.app/Contents/Managed/UnityEngine/UnityEditor.MultiplayerModule.dll</HintPath>
+      <Private>False</Private>
+    </Reference>
+    <Reference Include="UnityEditor.Physics2DModule">
+      <HintPath>/Applications/Unity/Hub/Editor/6000.2.6f1/Unity.app/Contents/Managed/UnityEngine/UnityEditor.Physics2DModule.dll</HintPath>
+      <Private>False</Private>
+    </Reference>
+    <Reference Include="UnityEditor.PhysicsModule">
+      <HintPath>/Applications/Unity/Hub/Editor/6000.2.6f1/Unity.app/Contents/Managed/UnityEngine/UnityEditor.PhysicsModule.dll</HintPath>
+      <Private>False</Private>
+    </Reference>
+    <Reference Include="UnityEditor.PresetsUIModule">
+      <HintPath>/Applications/Unity/Hub/Editor/6000.2.6f1/Unity.app/Contents/Managed/UnityEngine/UnityEditor.PresetsUIModule.dll</HintPath>
+      <Private>False</Private>
+    </Reference>
+    <Reference Include="UnityEditor.PropertiesModule">
+      <HintPath>/Applications/Unity/Hub/Editor/6000.2.6f1/Unity.app/Contents/Managed/UnityEngine/UnityEditor.PropertiesModule.dll</HintPath>
+      <Private>False</Private>
+    </Reference>
+    <Reference Include="UnityEditor.QuickSearchModule">
+      <HintPath>/Applications/Unity/Hub/Editor/6000.2.6f1/Unity.app/Contents/Managed/UnityEngine/UnityEditor.QuickSearchModule.dll</HintPath>
+      <Private>False</Private>
+    </Reference>
+    <Reference Include="UnityEditor.SafeModeModule">
+      <HintPath>/Applications/Unity/Hub/Editor/6000.2.6f1/Unity.app/Contents/Managed/UnityEngine/UnityEditor.SafeModeModule.dll</HintPath>
+      <Private>False</Private>
+    </Reference>
+    <Reference Include="UnityEditor.SceneTemplateModule">
+      <HintPath>/Applications/Unity/Hub/Editor/6000.2.6f1/Unity.app/Contents/Managed/UnityEngine/UnityEditor.SceneTemplateModule.dll</HintPath>
+      <Private>False</Private>
+    </Reference>
+    <Reference Include="UnityEditor.SceneViewModule">
+      <HintPath>/Applications/Unity/Hub/Editor/6000.2.6f1/Unity.app/Contents/Managed/UnityEngine/UnityEditor.SceneViewModule.dll</HintPath>
+      <Private>False</Private>
+    </Reference>
+    <Reference Include="UnityEditor.ShaderFoundryModule">
+      <HintPath>/Applications/Unity/Hub/Editor/6000.2.6f1/Unity.app/Contents/Managed/UnityEngine/UnityEditor.ShaderFoundryModule.dll</HintPath>
+      <Private>False</Private>
+    </Reference>
+    <Reference Include="UnityEditor.SketchUpModule">
+      <HintPath>/Applications/Unity/Hub/Editor/6000.2.6f1/Unity.app/Contents/Managed/UnityEngine/UnityEditor.SketchUpModule.dll</HintPath>
+      <Private>False</Private>
+    </Reference>
+    <Reference Include="UnityEditor.SpriteMaskModule">
+      <HintPath>/Applications/Unity/Hub/Editor/6000.2.6f1/Unity.app/Contents/Managed/UnityEngine/UnityEditor.SpriteMaskModule.dll</HintPath>
+      <Private>False</Private>
+    </Reference>
+    <Reference Include="UnityEditor.SpriteShapeModule">
+      <HintPath>/Applications/Unity/Hub/Editor/6000.2.6f1/Unity.app/Contents/Managed/UnityEngine/UnityEditor.SpriteShapeModule.dll</HintPath>
+      <Private>False</Private>
+    </Reference>
+    <Reference Include="UnityEditor.SubstanceModule">
+      <HintPath>/Applications/Unity/Hub/Editor/6000.2.6f1/Unity.app/Contents/Managed/UnityEngine/UnityEditor.SubstanceModule.dll</HintPath>
+      <Private>False</Private>
+    </Reference>
+    <Reference Include="UnityEditor.TerrainModule">
+      <HintPath>/Applications/Unity/Hub/Editor/6000.2.6f1/Unity.app/Contents/Managed/UnityEngine/UnityEditor.TerrainModule.dll</HintPath>
+      <Private>False</Private>
+    </Reference>
+    <Reference Include="UnityEditor.TextCoreFontEngineModule">
+      <HintPath>/Applications/Unity/Hub/Editor/6000.2.6f1/Unity.app/Contents/Managed/UnityEngine/UnityEditor.TextCoreFontEngineModule.dll</HintPath>
+      <Private>False</Private>
+    </Reference>
+    <Reference Include="UnityEditor.TextCoreTextEngineModule">
+      <HintPath>/Applications/Unity/Hub/Editor/6000.2.6f1/Unity.app/Contents/Managed/UnityEngine/UnityEditor.TextCoreTextEngineModule.dll</HintPath>
+      <Private>False</Private>
+    </Reference>
+    <Reference Include="UnityEditor.TextRenderingModule">
+      <HintPath>/Applications/Unity/Hub/Editor/6000.2.6f1/Unity.app/Contents/Managed/UnityEngine/UnityEditor.TextRenderingModule.dll</HintPath>
+      <Private>False</Private>
+    </Reference>
+    <Reference Include="UnityEditor.TilemapModule">
+      <HintPath>/Applications/Unity/Hub/Editor/6000.2.6f1/Unity.app/Contents/Managed/UnityEngine/UnityEditor.TilemapModule.dll</HintPath>
+      <Private>False</Private>
+    </Reference>
+    <Reference Include="UnityEditor.TreeModule">
+      <HintPath>/Applications/Unity/Hub/Editor/6000.2.6f1/Unity.app/Contents/Managed/UnityEngine/UnityEditor.TreeModule.dll</HintPath>
+      <Private>False</Private>
+    </Reference>
+    <Reference Include="UnityEditor.UIAutomationModule">
+      <HintPath>/Applications/Unity/Hub/Editor/6000.2.6f1/Unity.app/Contents/Managed/UnityEngine/UnityEditor.UIAutomationModule.dll</HintPath>
+      <Private>False</Private>
+    </Reference>
+    <Reference Include="UnityEditor.UIBuilderModule">
+      <HintPath>/Applications/Unity/Hub/Editor/6000.2.6f1/Unity.app/Contents/Managed/UnityEngine/UnityEditor.UIBuilderModule.dll</HintPath>
+      <Private>False</Private>
+    </Reference>
+    <Reference Include="UnityEditor.UIElementsModule">
+      <HintPath>/Applications/Unity/Hub/Editor/6000.2.6f1/Unity.app/Contents/Managed/UnityEngine/UnityEditor.UIElementsModule.dll</HintPath>
+      <Private>False</Private>
+    </Reference>
+    <Reference Include="UnityEditor.UIElementsSamplesModule">
+      <HintPath>/Applications/Unity/Hub/Editor/6000.2.6f1/Unity.app/Contents/Managed/UnityEngine/UnityEditor.UIElementsSamplesModule.dll</HintPath>
+      <Private>False</Private>
+    </Reference>
+    <Reference Include="UnityEditor.UmbraModule">
+      <HintPath>/Applications/Unity/Hub/Editor/6000.2.6f1/Unity.app/Contents/Managed/UnityEngine/UnityEditor.UmbraModule.dll</HintPath>
+      <Private>False</Private>
+    </Reference>
+    <Reference Include="UnityEditor.UnityConnectModule">
+      <HintPath>/Applications/Unity/Hub/Editor/6000.2.6f1/Unity.app/Contents/Managed/UnityEngine/UnityEditor.UnityConnectModule.dll</HintPath>
+      <Private>False</Private>
+    </Reference>
+    <Reference Include="UnityEditor.VFXModule">
+      <HintPath>/Applications/Unity/Hub/Editor/6000.2.6f1/Unity.app/Contents/Managed/UnityEngine/UnityEditor.VFXModule.dll</HintPath>
+      <Private>False</Private>
+    </Reference>
+    <Reference Include="UnityEditor.VideoModule">
+      <HintPath>/Applications/Unity/Hub/Editor/6000.2.6f1/Unity.app/Contents/Managed/UnityEngine/UnityEditor.VideoModule.dll</HintPath>
+      <Private>False</Private>
+    </Reference>
+    <Reference Include="UnityEditor.XRModule">
+      <HintPath>/Applications/Unity/Hub/Editor/6000.2.6f1/Unity.app/Contents/Managed/UnityEngine/UnityEditor.XRModule.dll</HintPath>
+      <Private>False</Private>
+    </Reference>
+    <Reference Include="Unity.Collections.LowLevel.ILSupport">
+      <HintPath>Library/PackageCache/com.unity.collections@d49facba0036/Unity.Collections.LowLevel.ILSupport/Unity.Collections.LowLevel.ILSupport.dll</HintPath>
+      <Private>False</Private>
+    </Reference>
+    <Reference Include="nunit.framework">
+      <HintPath>Library/PackageCache/com.unity.ext.nunit@031a54704bff/net40/unity-custom/nunit.framework.dll</HintPath>
+      <Private>False</Private>
+    </Reference>
+    <Reference Include="System.IO.Hashing">
+      <HintPath>Library/PackageCache/com.unity.collections@d49facba0036/Unity.Collections.Tests/System.IO.Hashing/System.IO.Hashing.dll</HintPath>
+      <Private>False</Private>
+    </Reference>
+    <Reference Include="Unity.VisualScripting.Antlr3.Runtime">
+      <HintPath>Library/PackageCache/com.unity.visualscripting@6279e2b7c485/Runtime/VisualScripting.Flow/Dependencies/NCalc/Unity.VisualScripting.Antlr3.Runtime.dll</HintPath>
+      <Private>False</Private>
+    </Reference>
+    <Reference Include="System.Runtime.CompilerServices.Unsafe">
+      <HintPath>Library/PackageCache/com.unity.collections@d49facba0036/Unity.Collections.Tests/System.Runtime.CompilerServices.Unsafe/System.Runtime.CompilerServices.Unsafe.dll</HintPath>
+      <Private>False</Private>
+    </Reference>
+    <Reference Include="Newtonsoft.Json">
+      <HintPath>Library/PackageCache/com.unity.nuget.newtonsoft-json@74deb55db2a0/Runtime/Newtonsoft.Json.dll</HintPath>
+      <Private>False</Private>
+    </Reference>
+    <Reference Include="Mono.Cecil">
+      <HintPath>Library/PackageCache/com.unity.nuget.mono-cecil@d78732e851eb/Mono.Cecil.dll</HintPath>
+      <Private>False</Private>
+    </Reference>
+    <Reference Include="Unity.Android.Types">
+      <HintPath>/Applications/Unity/Hub/Editor/6000.2.6f1/PlaybackEngines/AndroidPlayer/Unity.Android.Types.dll</HintPath>
+      <Private>False</Private>
+    </Reference>
+    <Reference Include="Unity.Android.Gradle">
+      <HintPath>/Applications/Unity/Hub/Editor/6000.2.6f1/PlaybackEngines/AndroidPlayer/Unity.Android.Gradle.dll</HintPath>
+      <Private>False</Private>
+    </Reference>
+    <Reference Include="UnityEditor.iOS.Extensions.Xcode">
+      <HintPath>/Applications/Unity/Hub/Editor/6000.2.6f1/Unity.app/Contents/PlaybackEngines/MacStandaloneSupport/UnityEditor.iOS.Extensions.Xcode.dll</HintPath>
+      <Private>False</Private>
+    </Reference>
+    <Reference Include="netstandard">
+      <HintPath>/Applications/Unity/Hub/Editor/6000.2.6f1/Unity.app/Contents/NetStandard/ref/2.1.0/netstandard.dll</HintPath>
+      <Private>False</Private>
+    </Reference>
+    <Reference Include="Microsoft.Win32.Primitives">
+      <HintPath>/Applications/Unity/Hub/Editor/6000.2.6f1/Unity.app/Contents/NetStandard/compat/2.1.0/shims/netstandard/Microsoft.Win32.Primitives.dll</HintPath>
+      <Private>False</Private>
+    </Reference>
+    <Reference Include="System.AppContext">
+      <HintPath>/Applications/Unity/Hub/Editor/6000.2.6f1/Unity.app/Contents/NetStandard/compat/2.1.0/shims/netstandard/System.AppContext.dll</HintPath>
+      <Private>False</Private>
+    </Reference>
+    <Reference Include="System.Buffers">
+      <HintPath>/Applications/Unity/Hub/Editor/6000.2.6f1/Unity.app/Contents/NetStandard/compat/2.1.0/shims/netstandard/System.Buffers.dll</HintPath>
+      <Private>False</Private>
+    </Reference>
+    <Reference Include="System.Collections.Concurrent">
+      <HintPath>/Applications/Unity/Hub/Editor/6000.2.6f1/Unity.app/Contents/NetStandard/compat/2.1.0/shims/netstandard/System.Collections.Concurrent.dll</HintPath>
+      <Private>False</Private>
+    </Reference>
+    <Reference Include="System.Collections.NonGeneric">
+      <HintPath>/Applications/Unity/Hub/Editor/6000.2.6f1/Unity.app/Contents/NetStandard/compat/2.1.0/shims/netstandard/System.Collections.NonGeneric.dll</HintPath>
+      <Private>False</Private>
+    </Reference>
+    <Reference Include="System.Collections.Specialized">
+      <HintPath>/Applications/Unity/Hub/Editor/6000.2.6f1/Unity.app/Contents/NetStandard/compat/2.1.0/shims/netstandard/System.Collections.Specialized.dll</HintPath>
+      <Private>False</Private>
+    </Reference>
+    <Reference Include="System.Collections">
+      <HintPath>/Applications/Unity/Hub/Editor/6000.2.6f1/Unity.app/Contents/NetStandard/compat/2.1.0/shims/netstandard/System.Collections.dll</HintPath>
+      <Private>False</Private>
+    </Reference>
+    <Reference Include="System.ComponentModel.EventBasedAsync">
+      <HintPath>/Applications/Unity/Hub/Editor/6000.2.6f1/Unity.app/Contents/NetStandard/compat/2.1.0/shims/netstandard/System.ComponentModel.EventBasedAsync.dll</HintPath>
+      <Private>False</Private>
+    </Reference>
+    <Reference Include="System.ComponentModel.Primitives">
+      <HintPath>/Applications/Unity/Hub/Editor/6000.2.6f1/Unity.app/Contents/NetStandard/compat/2.1.0/shims/netstandard/System.ComponentModel.Primitives.dll</HintPath>
+      <Private>False</Private>
+    </Reference>
+    <Reference Include="System.ComponentModel.TypeConverter">
+      <HintPath>/Applications/Unity/Hub/Editor/6000.2.6f1/Unity.app/Contents/NetStandard/compat/2.1.0/shims/netstandard/System.ComponentModel.TypeConverter.dll</HintPath>
+      <Private>False</Private>
+    </Reference>
+    <Reference Include="System.ComponentModel">
+      <HintPath>/Applications/Unity/Hub/Editor/6000.2.6f1/Unity.app/Contents/NetStandard/compat/2.1.0/shims/netstandard/System.ComponentModel.dll</HintPath>
+      <Private>False</Private>
+    </Reference>
+    <Reference Include="System.Console">
+      <HintPath>/Applications/Unity/Hub/Editor/6000.2.6f1/Unity.app/Contents/NetStandard/compat/2.1.0/shims/netstandard/System.Console.dll</HintPath>
+      <Private>False</Private>
+    </Reference>
+    <Reference Include="System.Data.Common">
+      <HintPath>/Applications/Unity/Hub/Editor/6000.2.6f1/Unity.app/Contents/NetStandard/compat/2.1.0/shims/netstandard/System.Data.Common.dll</HintPath>
+      <Private>False</Private>
+    </Reference>
+    <Reference Include="System.Diagnostics.Contracts">
+      <HintPath>/Applications/Unity/Hub/Editor/6000.2.6f1/Unity.app/Contents/NetStandard/compat/2.1.0/shims/netstandard/System.Diagnostics.Contracts.dll</HintPath>
+      <Private>False</Private>
+    </Reference>
+    <Reference Include="System.Diagnostics.Debug">
+      <HintPath>/Applications/Unity/Hub/Editor/6000.2.6f1/Unity.app/Contents/NetStandard/compat/2.1.0/shims/netstandard/System.Diagnostics.Debug.dll</HintPath>
+      <Private>False</Private>
+    </Reference>
+    <Reference Include="System.Diagnostics.FileVersionInfo">
+      <HintPath>/Applications/Unity/Hub/Editor/6000.2.6f1/Unity.app/Contents/NetStandard/compat/2.1.0/shims/netstandard/System.Diagnostics.FileVersionInfo.dll</HintPath>
+      <Private>False</Private>
+    </Reference>
+    <Reference Include="System.Diagnostics.Process">
+      <HintPath>/Applications/Unity/Hub/Editor/6000.2.6f1/Unity.app/Contents/NetStandard/compat/2.1.0/shims/netstandard/System.Diagnostics.Process.dll</HintPath>
+      <Private>False</Private>
+    </Reference>
+    <Reference Include="System.Diagnostics.StackTrace">
+      <HintPath>/Applications/Unity/Hub/Editor/6000.2.6f1/Unity.app/Contents/NetStandard/compat/2.1.0/shims/netstandard/System.Diagnostics.StackTrace.dll</HintPath>
+      <Private>False</Private>
+    </Reference>
+    <Reference Include="System.Diagnostics.TextWriterTraceListener">
+      <HintPath>/Applications/Unity/Hub/Editor/6000.2.6f1/Unity.app/Contents/NetStandard/compat/2.1.0/shims/netstandard/System.Diagnostics.TextWriterTraceListener.dll</HintPath>
+      <Private>False</Private>
+    </Reference>
+    <Reference Include="System.Diagnostics.Tools">
+      <HintPath>/Applications/Unity/Hub/Editor/6000.2.6f1/Unity.app/Contents/NetStandard/compat/2.1.0/shims/netstandard/System.Diagnostics.Tools.dll</HintPath>
+      <Private>False</Private>
+    </Reference>
+    <Reference Include="System.Diagnostics.TraceSource">
+      <HintPath>/Applications/Unity/Hub/Editor/6000.2.6f1/Unity.app/Contents/NetStandard/compat/2.1.0/shims/netstandard/System.Diagnostics.TraceSource.dll</HintPath>
+      <Private>False</Private>
+    </Reference>
+    <Reference Include="System.Diagnostics.Tracing">
+      <HintPath>/Applications/Unity/Hub/Editor/6000.2.6f1/Unity.app/Contents/NetStandard/compat/2.1.0/shims/netstandard/System.Diagnostics.Tracing.dll</HintPath>
+      <Private>False</Private>
+    </Reference>
+    <Reference Include="System.Drawing.Primitives">
+      <HintPath>/Applications/Unity/Hub/Editor/6000.2.6f1/Unity.app/Contents/NetStandard/compat/2.1.0/shims/netstandard/System.Drawing.Primitives.dll</HintPath>
+      <Private>False</Private>
+    </Reference>
+    <Reference Include="System.Dynamic.Runtime">
+      <HintPath>/Applications/Unity/Hub/Editor/6000.2.6f1/Unity.app/Contents/NetStandard/compat/2.1.0/shims/netstandard/System.Dynamic.Runtime.dll</HintPath>
+      <Private>False</Private>
+    </Reference>
+    <Reference Include="System.Globalization.Calendars">
+      <HintPath>/Applications/Unity/Hub/Editor/6000.2.6f1/Unity.app/Contents/NetStandard/compat/2.1.0/shims/netstandard/System.Globalization.Calendars.dll</HintPath>
+      <Private>False</Private>
+    </Reference>
+    <Reference Include="System.Globalization.Extensions">
+      <HintPath>/Applications/Unity/Hub/Editor/6000.2.6f1/Unity.app/Contents/NetStandard/compat/2.1.0/shims/netstandard/System.Globalization.Extensions.dll</HintPath>
+      <Private>False</Private>
+    </Reference>
+    <Reference Include="System.Globalization">
+      <HintPath>/Applications/Unity/Hub/Editor/6000.2.6f1/Unity.app/Contents/NetStandard/compat/2.1.0/shims/netstandard/System.Globalization.dll</HintPath>
+      <Private>False</Private>
+    </Reference>
+    <Reference Include="System.IO.Compression.ZipFile">
+      <HintPath>/Applications/Unity/Hub/Editor/6000.2.6f1/Unity.app/Contents/NetStandard/compat/2.1.0/shims/netstandard/System.IO.Compression.ZipFile.dll</HintPath>
+      <Private>False</Private>
+    </Reference>
+    <Reference Include="System.IO.Compression">
+      <HintPath>/Applications/Unity/Hub/Editor/6000.2.6f1/Unity.app/Contents/NetStandard/compat/2.1.0/shims/netstandard/System.IO.Compression.dll</HintPath>
+      <Private>False</Private>
+    </Reference>
+    <Reference Include="System.IO.FileSystem.DriveInfo">
+      <HintPath>/Applications/Unity/Hub/Editor/6000.2.6f1/Unity.app/Contents/NetStandard/compat/2.1.0/shims/netstandard/System.IO.FileSystem.DriveInfo.dll</HintPath>
+      <Private>False</Private>
+    </Reference>
+    <Reference Include="System.IO.FileSystem.Primitives">
+      <HintPath>/Applications/Unity/Hub/Editor/6000.2.6f1/Unity.app/Contents/NetStandard/compat/2.1.0/shims/netstandard/System.IO.FileSystem.Primitives.dll</HintPath>
+      <Private>False</Private>
+    </Reference>
+    <Reference Include="System.IO.FileSystem.Watcher">
+      <HintPath>/Applications/Unity/Hub/Editor/6000.2.6f1/Unity.app/Contents/NetStandard/compat/2.1.0/shims/netstandard/System.IO.FileSystem.Watcher.dll</HintPath>
+      <Private>False</Private>
+    </Reference>
+    <Reference Include="System.IO.FileSystem">
+      <HintPath>/Applications/Unity/Hub/Editor/6000.2.6f1/Unity.app/Contents/NetStandard/compat/2.1.0/shims/netstandard/System.IO.FileSystem.dll</HintPath>
+      <Private>False</Private>
+    </Reference>
+    <Reference Include="System.IO.IsolatedStorage">
+      <HintPath>/Applications/Unity/Hub/Editor/6000.2.6f1/Unity.app/Contents/NetStandard/compat/2.1.0/shims/netstandard/System.IO.IsolatedStorage.dll</HintPath>
+      <Private>False</Private>
+    </Reference>
+    <Reference Include="System.IO.MemoryMappedFiles">
+      <HintPath>/Applications/Unity/Hub/Editor/6000.2.6f1/Unity.app/Contents/NetStandard/compat/2.1.0/shims/netstandard/System.IO.MemoryMappedFiles.dll</HintPath>
+      <Private>False</Private>
+    </Reference>
+    <Reference Include="System.IO.Pipes">
+      <HintPath>/Applications/Unity/Hub/Editor/6000.2.6f1/Unity.app/Contents/NetStandard/compat/2.1.0/shims/netstandard/System.IO.Pipes.dll</HintPath>
+      <Private>False</Private>
+    </Reference>
+    <Reference Include="System.IO.UnmanagedMemoryStream">
+      <HintPath>/Applications/Unity/Hub/Editor/6000.2.6f1/Unity.app/Contents/NetStandard/compat/2.1.0/shims/netstandard/System.IO.UnmanagedMemoryStream.dll</HintPath>
+      <Private>False</Private>
+    </Reference>
+    <Reference Include="System.IO">
+      <HintPath>/Applications/Unity/Hub/Editor/6000.2.6f1/Unity.app/Contents/NetStandard/compat/2.1.0/shims/netstandard/System.IO.dll</HintPath>
+      <Private>False</Private>
+    </Reference>
+    <Reference Include="System.Linq.Expressions">
+      <HintPath>/Applications/Unity/Hub/Editor/6000.2.6f1/Unity.app/Contents/NetStandard/compat/2.1.0/shims/netstandard/System.Linq.Expressions.dll</HintPath>
+      <Private>False</Private>
+    </Reference>
+    <Reference Include="System.Linq.Parallel">
+      <HintPath>/Applications/Unity/Hub/Editor/6000.2.6f1/Unity.app/Contents/NetStandard/compat/2.1.0/shims/netstandard/System.Linq.Parallel.dll</HintPath>
+      <Private>False</Private>
+    </Reference>
+    <Reference Include="System.Linq.Queryable">
+      <HintPath>/Applications/Unity/Hub/Editor/6000.2.6f1/Unity.app/Contents/NetStandard/compat/2.1.0/shims/netstandard/System.Linq.Queryable.dll</HintPath>
+      <Private>False</Private>
+    </Reference>
+    <Reference Include="System.Linq">
+      <HintPath>/Applications/Unity/Hub/Editor/6000.2.6f1/Unity.app/Contents/NetStandard/compat/2.1.0/shims/netstandard/System.Linq.dll</HintPath>
+      <Private>False</Private>
+    </Reference>
+    <Reference Include="System.Memory">
+      <HintPath>/Applications/Unity/Hub/Editor/6000.2.6f1/Unity.app/Contents/NetStandard/compat/2.1.0/shims/netstandard/System.Memory.dll</HintPath>
+      <Private>False</Private>
+    </Reference>
+    <Reference Include="System.Net.Http">
+      <HintPath>/Applications/Unity/Hub/Editor/6000.2.6f1/Unity.app/Contents/NetStandard/compat/2.1.0/shims/netstandard/System.Net.Http.dll</HintPath>
+      <Private>False</Private>
+    </Reference>
+    <Reference Include="System.Net.NameResolution">
+      <HintPath>/Applications/Unity/Hub/Editor/6000.2.6f1/Unity.app/Contents/NetStandard/compat/2.1.0/shims/netstandard/System.Net.NameResolution.dll</HintPath>
+      <Private>False</Private>
+    </Reference>
+    <Reference Include="System.Net.NetworkInformation">
+      <HintPath>/Applications/Unity/Hub/Editor/6000.2.6f1/Unity.app/Contents/NetStandard/compat/2.1.0/shims/netstandard/System.Net.NetworkInformation.dll</HintPath>
+      <Private>False</Private>
+    </Reference>
+    <Reference Include="System.Net.Ping">
+      <HintPath>/Applications/Unity/Hub/Editor/6000.2.6f1/Unity.app/Contents/NetStandard/compat/2.1.0/shims/netstandard/System.Net.Ping.dll</HintPath>
+      <Private>False</Private>
+    </Reference>
+    <Reference Include="System.Net.Primitives">
+      <HintPath>/Applications/Unity/Hub/Editor/6000.2.6f1/Unity.app/Contents/NetStandard/compat/2.1.0/shims/netstandard/System.Net.Primitives.dll</HintPath>
+      <Private>False</Private>
+    </Reference>
+    <Reference Include="System.Net.Requests">
+      <HintPath>/Applications/Unity/Hub/Editor/6000.2.6f1/Unity.app/Contents/NetStandard/compat/2.1.0/shims/netstandard/System.Net.Requests.dll</HintPath>
+      <Private>False</Private>
+    </Reference>
+    <Reference Include="System.Net.Security">
+      <HintPath>/Applications/Unity/Hub/Editor/6000.2.6f1/Unity.app/Contents/NetStandard/compat/2.1.0/shims/netstandard/System.Net.Security.dll</HintPath>
+      <Private>False</Private>
+    </Reference>
+    <Reference Include="System.Net.Sockets">
+      <HintPath>/Applications/Unity/Hub/Editor/6000.2.6f1/Unity.app/Contents/NetStandard/compat/2.1.0/shims/netstandard/System.Net.Sockets.dll</HintPath>
+      <Private>False</Private>
+    </Reference>
+    <Reference Include="System.Net.WebHeaderCollection">
+      <HintPath>/Applications/Unity/Hub/Editor/6000.2.6f1/Unity.app/Contents/NetStandard/compat/2.1.0/shims/netstandard/System.Net.WebHeaderCollection.dll</HintPath>
+      <Private>False</Private>
+    </Reference>
+    <Reference Include="System.Net.WebSockets.Client">
+      <HintPath>/Applications/Unity/Hub/Editor/6000.2.6f1/Unity.app/Contents/NetStandard/compat/2.1.0/shims/netstandard/System.Net.WebSockets.Client.dll</HintPath>
+      <Private>False</Private>
+    </Reference>
+    <Reference Include="System.Net.WebSockets">
+      <HintPath>/Applications/Unity/Hub/Editor/6000.2.6f1/Unity.app/Contents/NetStandard/compat/2.1.0/shims/netstandard/System.Net.WebSockets.dll</HintPath>
+      <Private>False</Private>
+    </Reference>
+    <Reference Include="System.Numerics.Vectors">
+      <HintPath>/Applications/Unity/Hub/Editor/6000.2.6f1/Unity.app/Contents/NetStandard/compat/2.1.0/shims/netstandard/System.Numerics.Vectors.dll</HintPath>
+      <Private>False</Private>
+    </Reference>
+    <Reference Include="System.ObjectModel">
+      <HintPath>/Applications/Unity/Hub/Editor/6000.2.6f1/Unity.app/Contents/NetStandard/compat/2.1.0/shims/netstandard/System.ObjectModel.dll</HintPath>
+      <Private>False</Private>
+    </Reference>
+    <Reference Include="System.Reflection.DispatchProxy">
+      <HintPath>/Applications/Unity/Hub/Editor/6000.2.6f1/Unity.app/Contents/NetStandard/compat/2.1.0/shims/netstandard/System.Reflection.DispatchProxy.dll</HintPath>
+      <Private>False</Private>
+    </Reference>
+    <Reference Include="System.Reflection.Emit.ILGeneration">
+      <HintPath>/Applications/Unity/Hub/Editor/6000.2.6f1/Unity.app/Contents/NetStandard/compat/2.1.0/shims/netstandard/System.Reflection.Emit.ILGeneration.dll</HintPath>
+      <Private>False</Private>
+    </Reference>
+    <Reference Include="System.Reflection.Emit.Lightweight">
+      <HintPath>/Applications/Unity/Hub/Editor/6000.2.6f1/Unity.app/Contents/NetStandard/compat/2.1.0/shims/netstandard/System.Reflection.Emit.Lightweight.dll</HintPath>
+      <Private>False</Private>
+    </Reference>
+    <Reference Include="System.Reflection.Emit">
+      <HintPath>/Applications/Unity/Hub/Editor/6000.2.6f1/Unity.app/Contents/NetStandard/compat/2.1.0/shims/netstandard/System.Reflection.Emit.dll</HintPath>
+      <Private>False</Private>
+    </Reference>
+    <Reference Include="System.Reflection.Extensions">
+      <HintPath>/Applications/Unity/Hub/Editor/6000.2.6f1/Unity.app/Contents/NetStandard/compat/2.1.0/shims/netstandard/System.Reflection.Extensions.dll</HintPath>
+      <Private>False</Private>
+    </Reference>
+    <Reference Include="System.Reflection.Primitives">
+      <HintPath>/Applications/Unity/Hub/Editor/6000.2.6f1/Unity.app/Contents/NetStandard/compat/2.1.0/shims/netstandard/System.Reflection.Primitives.dll</HintPath>
+      <Private>False</Private>
+    </Reference>
+    <Reference Include="System.Reflection">
+      <HintPath>/Applications/Unity/Hub/Editor/6000.2.6f1/Unity.app/Contents/NetStandard/compat/2.1.0/shims/netstandard/System.Reflection.dll</HintPath>
+      <Private>False</Private>
+    </Reference>
+    <Reference Include="System.Resources.Reader">
+      <HintPath>/Applications/Unity/Hub/Editor/6000.2.6f1/Unity.app/Contents/NetStandard/compat/2.1.0/shims/netstandard/System.Resources.Reader.dll</HintPath>
+      <Private>False</Private>
+    </Reference>
+    <Reference Include="System.Resources.ResourceManager">
+      <HintPath>/Applications/Unity/Hub/Editor/6000.2.6f1/Unity.app/Contents/NetStandard/compat/2.1.0/shims/netstandard/System.Resources.ResourceManager.dll</HintPath>
+      <Private>False</Private>
+    </Reference>
+    <Reference Include="System.Resources.Writer">
+      <HintPath>/Applications/Unity/Hub/Editor/6000.2.6f1/Unity.app/Contents/NetStandard/compat/2.1.0/shims/netstandard/System.Resources.Writer.dll</HintPath>
+      <Private>False</Private>
+    </Reference>
+    <Reference Include="System.Runtime.CompilerServices.VisualC">
+      <HintPath>/Applications/Unity/Hub/Editor/6000.2.6f1/Unity.app/Contents/NetStandard/compat/2.1.0/shims/netstandard/System.Runtime.CompilerServices.VisualC.dll</HintPath>
+      <Private>False</Private>
+    </Reference>
+    <Reference Include="System.Runtime.Extensions">
+      <HintPath>/Applications/Unity/Hub/Editor/6000.2.6f1/Unity.app/Contents/NetStandard/compat/2.1.0/shims/netstandard/System.Runtime.Extensions.dll</HintPath>
+      <Private>False</Private>
+    </Reference>
+    <Reference Include="System.Runtime.Handles">
+      <HintPath>/Applications/Unity/Hub/Editor/6000.2.6f1/Unity.app/Contents/NetStandard/compat/2.1.0/shims/netstandard/System.Runtime.Handles.dll</HintPath>
+      <Private>False</Private>
+    </Reference>
+    <Reference Include="System.Runtime.InteropServices.RuntimeInformation">
+      <HintPath>/Applications/Unity/Hub/Editor/6000.2.6f1/Unity.app/Contents/NetStandard/compat/2.1.0/shims/netstandard/System.Runtime.InteropServices.RuntimeInformation.dll</HintPath>
+      <Private>False</Private>
+    </Reference>
+    <Reference Include="System.Runtime.InteropServices">
+      <HintPath>/Applications/Unity/Hub/Editor/6000.2.6f1/Unity.app/Contents/NetStandard/compat/2.1.0/shims/netstandard/System.Runtime.InteropServices.dll</HintPath>
+      <Private>False</Private>
+    </Reference>
+    <Reference Include="System.Runtime.Numerics">
+      <HintPath>/Applications/Unity/Hub/Editor/6000.2.6f1/Unity.app/Contents/NetStandard/compat/2.1.0/shims/netstandard/System.Runtime.Numerics.dll</HintPath>
+      <Private>False</Private>
+    </Reference>
+    <Reference Include="System.Runtime.Serialization.Formatters">
+      <HintPath>/Applications/Unity/Hub/Editor/6000.2.6f1/Unity.app/Contents/NetStandard/compat/2.1.0/shims/netstandard/System.Runtime.Serialization.Formatters.dll</HintPath>
+      <Private>False</Private>
+    </Reference>
+    <Reference Include="System.Runtime.Serialization.Json">
+      <HintPath>/Applications/Unity/Hub/Editor/6000.2.6f1/Unity.app/Contents/NetStandard/compat/2.1.0/shims/netstandard/System.Runtime.Serialization.Json.dll</HintPath>
+      <Private>False</Private>
+    </Reference>
+    <Reference Include="System.Runtime.Serialization.Primitives">
+      <HintPath>/Applications/Unity/Hub/Editor/6000.2.6f1/Unity.app/Contents/NetStandard/compat/2.1.0/shims/netstandard/System.Runtime.Serialization.Primitives.dll</HintPath>
+      <Private>False</Private>
+    </Reference>
+    <Reference Include="System.Runtime.Serialization.Xml">
+      <HintPath>/Applications/Unity/Hub/Editor/6000.2.6f1/Unity.app/Contents/NetStandard/compat/2.1.0/shims/netstandard/System.Runtime.Serialization.Xml.dll</HintPath>
+      <Private>False</Private>
+    </Reference>
+    <Reference Include="System.Runtime">
+      <HintPath>/Applications/Unity/Hub/Editor/6000.2.6f1/Unity.app/Contents/NetStandard/compat/2.1.0/shims/netstandard/System.Runtime.dll</HintPath>
+      <Private>False</Private>
+    </Reference>
+    <Reference Include="System.Security.Claims">
+      <HintPath>/Applications/Unity/Hub/Editor/6000.2.6f1/Unity.app/Contents/NetStandard/compat/2.1.0/shims/netstandard/System.Security.Claims.dll</HintPath>
+      <Private>False</Private>
+    </Reference>
+    <Reference Include="System.Security.Cryptography.Algorithms">
+      <HintPath>/Applications/Unity/Hub/Editor/6000.2.6f1/Unity.app/Contents/NetStandard/compat/2.1.0/shims/netstandard/System.Security.Cryptography.Algorithms.dll</HintPath>
+      <Private>False</Private>
+    </Reference>
+    <Reference Include="System.Security.Cryptography.Csp">
+      <HintPath>/Applications/Unity/Hub/Editor/6000.2.6f1/Unity.app/Contents/NetStandard/compat/2.1.0/shims/netstandard/System.Security.Cryptography.Csp.dll</HintPath>
+      <Private>False</Private>
+    </Reference>
+    <Reference Include="System.Security.Cryptography.Encoding">
+      <HintPath>/Applications/Unity/Hub/Editor/6000.2.6f1/Unity.app/Contents/NetStandard/compat/2.1.0/shims/netstandard/System.Security.Cryptography.Encoding.dll</HintPath>
+      <Private>False</Private>
+    </Reference>
+    <Reference Include="System.Security.Cryptography.Primitives">
+      <HintPath>/Applications/Unity/Hub/Editor/6000.2.6f1/Unity.app/Contents/NetStandard/compat/2.1.0/shims/netstandard/System.Security.Cryptography.Primitives.dll</HintPath>
+      <Private>False</Private>
+    </Reference>
+    <Reference Include="System.Security.Cryptography.X509Certificates">
+      <HintPath>/Applications/Unity/Hub/Editor/6000.2.6f1/Unity.app/Contents/NetStandard/compat/2.1.0/shims/netstandard/System.Security.Cryptography.X509Certificates.dll</HintPath>
+      <Private>False</Private>
+    </Reference>
+    <Reference Include="System.Security.Principal">
+      <HintPath>/Applications/Unity/Hub/Editor/6000.2.6f1/Unity.app/Contents/NetStandard/compat/2.1.0/shims/netstandard/System.Security.Principal.dll</HintPath>
+      <Private>False</Private>
+    </Reference>
+    <Reference Include="System.Security.SecureString">
+      <HintPath>/Applications/Unity/Hub/Editor/6000.2.6f1/Unity.app/Contents/NetStandard/compat/2.1.0/shims/netstandard/System.Security.SecureString.dll</HintPath>
+      <Private>False</Private>
+    </Reference>
+    <Reference Include="System.Text.Encoding.Extensions">
+      <HintPath>/Applications/Unity/Hub/Editor/6000.2.6f1/Unity.app/Contents/NetStandard/compat/2.1.0/shims/netstandard/System.Text.Encoding.Extensions.dll</HintPath>
+      <Private>False</Private>
+    </Reference>
+    <Reference Include="System.Text.Encoding">
+      <HintPath>/Applications/Unity/Hub/Editor/6000.2.6f1/Unity.app/Contents/NetStandard/compat/2.1.0/shims/netstandard/System.Text.Encoding.dll</HintPath>
+      <Private>False</Private>
+    </Reference>
+    <Reference Include="System.Text.RegularExpressions">
+      <HintPath>/Applications/Unity/Hub/Editor/6000.2.6f1/Unity.app/Contents/NetStandard/compat/2.1.0/shims/netstandard/System.Text.RegularExpressions.dll</HintPath>
+      <Private>False</Private>
+    </Reference>
+    <Reference Include="System.Threading.Overlapped">
+      <HintPath>/Applications/Unity/Hub/Editor/6000.2.6f1/Unity.app/Contents/NetStandard/compat/2.1.0/shims/netstandard/System.Threading.Overlapped.dll</HintPath>
+      <Private>False</Private>
+    </Reference>
+    <Reference Include="System.Threading.Tasks.Extensions">
+      <HintPath>/Applications/Unity/Hub/Editor/6000.2.6f1/Unity.app/Contents/NetStandard/compat/2.1.0/shims/netstandard/System.Threading.Tasks.Extensions.dll</HintPath>
+      <Private>False</Private>
+    </Reference>
+    <Reference Include="System.Threading.Tasks.Parallel">
+      <HintPath>/Applications/Unity/Hub/Editor/6000.2.6f1/Unity.app/Contents/NetStandard/compat/2.1.0/shims/netstandard/System.Threading.Tasks.Parallel.dll</HintPath>
+      <Private>False</Private>
+    </Reference>
+    <Reference Include="System.Threading.Tasks">
+      <HintPath>/Applications/Unity/Hub/Editor/6000.2.6f1/Unity.app/Contents/NetStandard/compat/2.1.0/shims/netstandard/System.Threading.Tasks.dll</HintPath>
+      <Private>False</Private>
+    </Reference>
+    <Reference Include="System.Threading.Thread">
+      <HintPath>/Applications/Unity/Hub/Editor/6000.2.6f1/Unity.app/Contents/NetStandard/compat/2.1.0/shims/netstandard/System.Threading.Thread.dll</HintPath>
+      <Private>False</Private>
+    </Reference>
+    <Reference Include="System.Threading.ThreadPool">
+      <HintPath>/Applications/Unity/Hub/Editor/6000.2.6f1/Unity.app/Contents/NetStandard/compat/2.1.0/shims/netstandard/System.Threading.ThreadPool.dll</HintPath>
+      <Private>False</Private>
+    </Reference>
+    <Reference Include="System.Threading.Timer">
+      <HintPath>/Applications/Unity/Hub/Editor/6000.2.6f1/Unity.app/Contents/NetStandard/compat/2.1.0/shims/netstandard/System.Threading.Timer.dll</HintPath>
+      <Private>False</Private>
+    </Reference>
+    <Reference Include="System.Threading">
+      <HintPath>/Applications/Unity/Hub/Editor/6000.2.6f1/Unity.app/Contents/NetStandard/compat/2.1.0/shims/netstandard/System.Threading.dll</HintPath>
+      <Private>False</Private>
+    </Reference>
+    <Reference Include="System.ValueTuple">
+      <HintPath>/Applications/Unity/Hub/Editor/6000.2.6f1/Unity.app/Contents/NetStandard/compat/2.1.0/shims/netstandard/System.ValueTuple.dll</HintPath>
+      <Private>False</Private>
+    </Reference>
+    <Reference Include="System.Xml.ReaderWriter">
+      <HintPath>/Applications/Unity/Hub/Editor/6000.2.6f1/Unity.app/Contents/NetStandard/compat/2.1.0/shims/netstandard/System.Xml.ReaderWriter.dll</HintPath>
+      <Private>False</Private>
+    </Reference>
+    <Reference Include="System.Xml.XDocument">
+      <HintPath>/Applications/Unity/Hub/Editor/6000.2.6f1/Unity.app/Contents/NetStandard/compat/2.1.0/shims/netstandard/System.Xml.XDocument.dll</HintPath>
+      <Private>False</Private>
+    </Reference>
+    <Reference Include="System.Xml.XPath.XDocument">
+      <HintPath>/Applications/Unity/Hub/Editor/6000.2.6f1/Unity.app/Contents/NetStandard/compat/2.1.0/shims/netstandard/System.Xml.XPath.XDocument.dll</HintPath>
+      <Private>False</Private>
+    </Reference>
+    <Reference Include="System.Xml.XPath">
+      <HintPath>/Applications/Unity/Hub/Editor/6000.2.6f1/Unity.app/Contents/NetStandard/compat/2.1.0/shims/netstandard/System.Xml.XPath.dll</HintPath>
+      <Private>False</Private>
+    </Reference>
+    <Reference Include="System.Xml.XmlDocument">
+      <HintPath>/Applications/Unity/Hub/Editor/6000.2.6f1/Unity.app/Contents/NetStandard/compat/2.1.0/shims/netstandard/System.Xml.XmlDocument.dll</HintPath>
+      <Private>False</Private>
+    </Reference>
+    <Reference Include="System.Xml.XmlSerializer">
+      <HintPath>/Applications/Unity/Hub/Editor/6000.2.6f1/Unity.app/Contents/NetStandard/compat/2.1.0/shims/netstandard/System.Xml.XmlSerializer.dll</HintPath>
+      <Private>False</Private>
+    </Reference>
+    <Reference Include="System.Runtime.InteropServices.WindowsRuntime">
+      <HintPath>/Applications/Unity/Hub/Editor/6000.2.6f1/Unity.app/Contents/NetStandard/Extensions/2.0.0/System.Runtime.InteropServices.WindowsRuntime.dll</HintPath>
+      <Private>False</Private>
+    </Reference>
+    <Reference Include="System.ComponentModel.Composition">
+      <HintPath>/Applications/Unity/Hub/Editor/6000.2.6f1/Unity.app/Contents/NetStandard/compat/2.1.0/shims/netfx/System.ComponentModel.Composition.dll</HintPath>
+      <Private>False</Private>
+    </Reference>
+    <Reference Include="System.Core">
+      <HintPath>/Applications/Unity/Hub/Editor/6000.2.6f1/Unity.app/Contents/NetStandard/compat/2.1.0/shims/netfx/System.Core.dll</HintPath>
+      <Private>False</Private>
+    </Reference>
+    <Reference Include="System.Data">
+      <HintPath>/Applications/Unity/Hub/Editor/6000.2.6f1/Unity.app/Contents/NetStandard/compat/2.1.0/shims/netfx/System.Data.dll</HintPath>
+      <Private>False</Private>
+    </Reference>
+    <Reference Include="System.Drawing">
+      <HintPath>/Applications/Unity/Hub/Editor/6000.2.6f1/Unity.app/Contents/NetStandard/compat/2.1.0/shims/netfx/System.Drawing.dll</HintPath>
+      <Private>False</Private>
+    </Reference>
+    <Reference Include="System.IO.Compression.FileSystem">
+      <HintPath>/Applications/Unity/Hub/Editor/6000.2.6f1/Unity.app/Contents/NetStandard/compat/2.1.0/shims/netfx/System.IO.Compression.FileSystem.dll</HintPath>
+      <Private>False</Private>
+    </Reference>
+    <Reference Include="System.Net">
+      <HintPath>/Applications/Unity/Hub/Editor/6000.2.6f1/Unity.app/Contents/NetStandard/compat/2.1.0/shims/netfx/System.Net.dll</HintPath>
+      <Private>False</Private>
+    </Reference>
+    <Reference Include="System.Numerics">
+      <HintPath>/Applications/Unity/Hub/Editor/6000.2.6f1/Unity.app/Contents/NetStandard/compat/2.1.0/shims/netfx/System.Numerics.dll</HintPath>
+      <Private>False</Private>
+    </Reference>
+    <Reference Include="System.Runtime.Serialization">
+      <HintPath>/Applications/Unity/Hub/Editor/6000.2.6f1/Unity.app/Contents/NetStandard/compat/2.1.0/shims/netfx/System.Runtime.Serialization.dll</HintPath>
+      <Private>False</Private>
+    </Reference>
+    <Reference Include="System.ServiceModel.Web">
+      <HintPath>/Applications/Unity/Hub/Editor/6000.2.6f1/Unity.app/Contents/NetStandard/compat/2.1.0/shims/netfx/System.ServiceModel.Web.dll</HintPath>
+      <Private>False</Private>
+    </Reference>
+    <Reference Include="System.Transactions">
+      <HintPath>/Applications/Unity/Hub/Editor/6000.2.6f1/Unity.app/Contents/NetStandard/compat/2.1.0/shims/netfx/System.Transactions.dll</HintPath>
+      <Private>False</Private>
+    </Reference>
+    <Reference Include="System.Web">
+      <HintPath>/Applications/Unity/Hub/Editor/6000.2.6f1/Unity.app/Contents/NetStandard/compat/2.1.0/shims/netfx/System.Web.dll</HintPath>
+      <Private>False</Private>
+    </Reference>
+    <Reference Include="System.Windows">
+      <HintPath>/Applications/Unity/Hub/Editor/6000.2.6f1/Unity.app/Contents/NetStandard/compat/2.1.0/shims/netfx/System.Windows.dll</HintPath>
+      <Private>False</Private>
+    </Reference>
+    <Reference Include="System.Xml.Linq">
+      <HintPath>/Applications/Unity/Hub/Editor/6000.2.6f1/Unity.app/Contents/NetStandard/compat/2.1.0/shims/netfx/System.Xml.Linq.dll</HintPath>
+      <Private>False</Private>
+    </Reference>
+    <Reference Include="System.Xml.Serialization">
+      <HintPath>/Applications/Unity/Hub/Editor/6000.2.6f1/Unity.app/Contents/NetStandard/compat/2.1.0/shims/netfx/System.Xml.Serialization.dll</HintPath>
+      <Private>False</Private>
+    </Reference>
+    <Reference Include="System.Xml">
+      <HintPath>/Applications/Unity/Hub/Editor/6000.2.6f1/Unity.app/Contents/NetStandard/compat/2.1.0/shims/netfx/System.Xml.dll</HintPath>
+      <Private>False</Private>
+    </Reference>
+    <Reference Include="System">
+      <HintPath>/Applications/Unity/Hub/Editor/6000.2.6f1/Unity.app/Contents/NetStandard/compat/2.1.0/shims/netfx/System.dll</HintPath>
+      <Private>False</Private>
+    </Reference>
+    <Reference Include="mscorlib">
+      <HintPath>/Applications/Unity/Hub/Editor/6000.2.6f1/Unity.app/Contents/NetStandard/compat/2.1.0/shims/netfx/mscorlib.dll</HintPath>
+      <Private>False</Private>
+    </Reference>
+    <Reference Include="Unity.2D.Common.Path.Editor">
+      <HintPath>Library/ScriptAssemblies/Unity.2D.Common.Path.Editor.dll</HintPath>
+      <Private>False</Private>
+    </Reference>
+    <Reference Include="Unity.2D.Sprite.Editor">
+      <HintPath>Library/ScriptAssemblies/Unity.2D.Sprite.Editor.dll</HintPath>
+      <Private>False</Private>
+    </Reference>
+    <Reference Include="Unity.InternalAPIEngineBridge.001">
+      <HintPath>Library/ScriptAssemblies/Unity.InternalAPIEngineBridge.001.dll</HintPath>
+      <Private>False</Private>
+    </Reference>
+    <Reference Include="Unity.TextMeshPro">
+      <HintPath>Library/ScriptAssemblies/Unity.TextMeshPro.dll</HintPath>
+      <Private>False</Private>
+    </Reference>
+    <Reference Include="PsdPlugin">
+      <HintPath>Library/ScriptAssemblies/PsdPlugin.dll</HintPath>
+      <Private>False</Private>
+    </Reference>
+    <Reference Include="Unity.2D.IK.Runtime">
+      <HintPath>Library/ScriptAssemblies/Unity.2D.IK.Runtime.dll</HintPath>
+      <Private>False</Private>
+    </Reference>
+    <Reference Include="Unity.VisualScripting.SettingsProvider.Editor">
+      <HintPath>Library/ScriptAssemblies/Unity.VisualScripting.SettingsProvider.Editor.dll</HintPath>
+      <Private>False</Private>
+    </Reference>
+    <Reference Include="Unity.2D.Animation.Editor">
+      <HintPath>Library/ScriptAssemblies/Unity.2D.Animation.Editor.dll</HintPath>
+      <Private>False</Private>
+    </Reference>
+    <Reference Include="Unity.2D.Enhancers.Editor.AIBridge">
+      <HintPath>Library/ScriptAssemblies/Unity.2D.Enhancers.Editor.AIBridge.dll</HintPath>
+      <Private>False</Private>
+    </Reference>
+    <Reference Include="Unity.InternalAPIEditorBridge.001">
+      <HintPath>Library/ScriptAssemblies/Unity.InternalAPIEditorBridge.001.dll</HintPath>
+      <Private>False</Private>
+    </Reference>
+    <Reference Include="Unity.2D.Common.Editor">
+      <HintPath>Library/ScriptAssemblies/Unity.2D.Common.Editor.dll</HintPath>
+      <Private>False</Private>
+    </Reference>
+    <Reference Include="Unity.Timeline">
+      <HintPath>Library/ScriptAssemblies/Unity.Timeline.dll</HintPath>
+      <Private>False</Private>
+    </Reference>
+    <Reference Include="Unity.2D.Animation.Runtime">
+      <HintPath>Library/ScriptAssemblies/Unity.2D.Animation.Runtime.dll</HintPath>
+      <Private>False</Private>
+    </Reference>
+    <Reference Include="Unity.VisualScripting.Shared.Editor">
+      <HintPath>Library/ScriptAssemblies/Unity.VisualScripting.Shared.Editor.dll</HintPath>
+      <Private>False</Private>
+    </Reference>
+    <Reference Include="Unity.2D.PixelPerfect.Editor">
+      <HintPath>Library/ScriptAssemblies/Unity.2D.PixelPerfect.Editor.dll</HintPath>
+      <Private>False</Private>
+    </Reference>
+    <Reference Include="Unity.PlasticSCM.Editor">
+      <HintPath>Library/ScriptAssemblies/Unity.PlasticSCM.Editor.dll</HintPath>
+      <Private>False</Private>
+    </Reference>
+    <Reference Include="Unity.Burst.Editor">
+      <HintPath>Library/ScriptAssemblies/Unity.Burst.Editor.dll</HintPath>
+      <Private>False</Private>
+    </Reference>
+    <Reference Include="Unity.VisualScripting.Core">
+      <HintPath>Library/ScriptAssemblies/Unity.VisualScripting.Core.dll</HintPath>
+      <Private>False</Private>
+    </Reference>
+    <Reference Include="Unity.Mathematics.Editor">
+      <HintPath>Library/ScriptAssemblies/Unity.Mathematics.Editor.dll</HintPath>
+      <Private>False</Private>
+    </Reference>
+    <Reference Include="Unity.InferenceEngine.ONNX.Editor">
+      <HintPath>Library/ScriptAssemblies/Unity.InferenceEngine.ONNX.Editor.dll</HintPath>
+      <Private>False</Private>
+    </Reference>
+    <Reference Include="Unity.2D.Aseprite.Common">
+      <HintPath>Library/ScriptAssemblies/Unity.2D.Aseprite.Common.dll</HintPath>
+      <Private>False</Private>
+    </Reference>
+    <Reference Include="Unity.2D.PixelPerfect">
+      <HintPath>Library/ScriptAssemblies/Unity.2D.PixelPerfect.dll</HintPath>
+      <Private>False</Private>
+    </Reference>
+    <Reference Include="Unity.InferenceEngine.MacBLAS">
+      <HintPath>Library/ScriptAssemblies/Unity.InferenceEngine.MacBLAS.dll</HintPath>
+      <Private>False</Private>
+    </Reference>
+    <Reference Include="Unity.Rider.Editor">
+      <HintPath>Library/ScriptAssemblies/Unity.Rider.Editor.dll</HintPath>
+      <Private>False</Private>
+    </Reference>
+    <Reference Include="Unity.AI.Assistant.Bridge.Editor">
+      <HintPath>Library/ScriptAssemblies/Unity.AI.Assistant.Bridge.Editor.dll</HintPath>
+      <Private>False</Private>
+    </Reference>
+    <Reference Include="Unity.2D.Tilemap.Extras.Editor">
+      <HintPath>Library/ScriptAssemblies/Unity.2D.Tilemap.Extras.Editor.dll</HintPath>
+      <Private>False</Private>
+    </Reference>
+    <Reference Include="Unity.2D.Psdimporter.Editor">
+      <HintPath>Library/ScriptAssemblies/Unity.2D.Psdimporter.Editor.dll</HintPath>
+      <Private>False</Private>
+    </Reference>
+    <Reference Include="Unity.InferenceEngine.Editor">
+      <HintPath>Library/ScriptAssemblies/Unity.InferenceEngine.Editor.dll</HintPath>
+      <Private>False</Private>
+    </Reference>
+    <Reference Include="Unity.VisualScripting.Flow">
+      <HintPath>Library/ScriptAssemblies/Unity.VisualScripting.Flow.dll</HintPath>
+      <Private>False</Private>
+    </Reference>
+    <Reference Include="Unity.TextMeshPro.Editor">
+      <HintPath>Library/ScriptAssemblies/Unity.TextMeshPro.Editor.dll</HintPath>
+      <Private>False</Private>
+    </Reference>
+    <Reference Include="Unity.2D.Tilemap.Extras">
+      <HintPath>Library/ScriptAssemblies/Unity.2D.Tilemap.Extras.dll</HintPath>
+      <Private>False</Private>
+    </Reference>
+    <Reference Include="Unity.VisualScripting.Flow.Editor">
+      <HintPath>Library/ScriptAssemblies/Unity.VisualScripting.Flow.Editor.dll</HintPath>
+      <Private>False</Private>
+    </Reference>
+    <Reference Include="Unity.2D.IK.Editor">
+      <HintPath>Library/ScriptAssemblies/Unity.2D.IK.Editor.dll</HintPath>
+      <Private>False</Private>
+    </Reference>
+    <Reference Include="Unity.2D.SpriteShape.Runtime">
+      <HintPath>Library/ScriptAssemblies/Unity.2D.SpriteShape.Runtime.dll</HintPath>
+      <Private>False</Private>
+    </Reference>
+    <Reference Include="Unity.VisualStudio.Editor">
+      <HintPath>Library/ScriptAssemblies/Unity.VisualStudio.Editor.dll</HintPath>
+      <Private>False</Private>
+    </Reference>
+    <Reference Include="Unity.VisualScripting.Flow.Editor">
+      <HintPath>Library/ScriptAssemblies/Unity.VisualScripting.Flow.Editor.dll</HintPath>
+      <Private>False</Private>
+    </Reference>
+    <Reference Include="Unity.2D.Common.Runtime">
+      <HintPath>Library/ScriptAssemblies/Unity.2D.Common.Runtime.dll</HintPath>
+      <Private>False</Private>
+    </Reference>
+    <Reference Include="Unity.Collections">
+      <HintPath>Library/ScriptAssemblies/Unity.Collections.dll</HintPath>
+      <Private>False</Private>
+    </Reference>
+    <Reference Include="Unity.AI.Assistant.Agent.Dynamic.Extension.Editor">
+      <HintPath>Library/ScriptAssemblies/Unity.AI.Assistant.Agent.Dynamic.Extension.Editor.dll</HintPath>
+      <Private>False</Private>
+    </Reference>
+    <Reference Include="Unity.Timeline.Editor">
+      <HintPath>Library/ScriptAssemblies/Unity.Timeline.Editor.dll</HintPath>
+      <Private>False</Private>
+    </Reference>
+    <Reference Include="Unity.AppUI.Editor">
+      <HintPath>Library/ScriptAssemblies/Unity.AppUI.Editor.dll</HintPath>
+      <Private>False</Private>
+    </Reference>
+    <Reference Include="Unity.VisualScripting.State.Editor">
+      <HintPath>Library/ScriptAssemblies/Unity.VisualScripting.State.Editor.dll</HintPath>
+      <Private>False</Private>
+    </Reference>
+    <Reference Include="Unity.Mathematics">
+      <HintPath>Library/ScriptAssemblies/Unity.Mathematics.dll</HintPath>
+      <Private>False</Private>
+    </Reference>
+    <Reference Include="Unity.Serialization">
+      <HintPath>Library/ScriptAssemblies/Unity.Serialization.dll</HintPath>
+      <Private>False</Private>
+    </Reference>
+    <Reference Include="Unity.2D.Tilemap.Extras.Editor">
+      <HintPath>Library/ScriptAssemblies/Unity.2D.Tilemap.Extras.Editor.dll</HintPath>
+      <Private>False</Private>
+    </Reference>
+    <Reference Include="Unity.Multiplayer.Center.Common">
+      <HintPath>Library/ScriptAssemblies/Unity.Multiplayer.Center.Common.dll</HintPath>
+      <Private>False</Private>
+    </Reference>
+    <Reference Include="UnityEngine.UI">
+      <HintPath>Library/ScriptAssemblies/UnityEngine.UI.dll</HintPath>
+      <Private>False</Private>
+    </Reference>
+    <Reference Include="Unity.Burst">
+      <HintPath>Library/ScriptAssemblies/Unity.Burst.dll</HintPath>
+      <Private>False</Private>
+    </Reference>
+    <Reference Include="Unity.VisualScripting.Core.Editor">
+      <HintPath>Library/ScriptAssemblies/Unity.VisualScripting.Core.Editor.dll</HintPath>
+      <Private>False</Private>
+    </Reference>
+    <Reference Include="Unity.Multiplayer.Center.Editor">
+      <HintPath>Library/ScriptAssemblies/Unity.Multiplayer.Center.Editor.dll</HintPath>
+      <Private>False</Private>
+    </Reference>
+    <Reference Include="Unity.AI.Assistant.AvatarHelper.Editor">
+      <HintPath>Library/ScriptAssemblies/Unity.AI.Assistant.AvatarHelper.Editor.dll</HintPath>
+      <Private>False</Private>
+    </Reference>
+    <Reference Include="Unity.VisualScripting.State">
+      <HintPath>Library/ScriptAssemblies/Unity.VisualScripting.State.dll</HintPath>
+      <Private>False</Private>
+    </Reference>
+    <Reference Include="Unity.AppUI">
+      <HintPath>Library/ScriptAssemblies/Unity.AppUI.dll</HintPath>
+      <Private>False</Private>
+    </Reference>
+    <Reference Include="Unity.AppUI.Navigation.Editor">
+      <HintPath>Library/ScriptAssemblies/Unity.AppUI.Navigation.Editor.dll</HintPath>
+      <Private>False</Private>
+    </Reference>
+    <Reference Include="Unity.Collections.Editor">
+      <HintPath>Library/ScriptAssemblies/Unity.Collections.Editor.dll</HintPath>
+      <Private>False</Private>
+    </Reference>
+    <Reference Include="Unity.Serialization.Editor">
+      <HintPath>Library/ScriptAssemblies/Unity.Serialization.Editor.dll</HintPath>
+      <Private>False</Private>
+    </Reference>
+    <Reference Include="Unity.2D.Sprite.AIIntegration.Editor">
+      <HintPath>Library/ScriptAssemblies/Unity.2D.Sprite.AIIntegration.Editor.dll</HintPath>
+      <Private>False</Private>
+    </Reference>
+    <Reference Include="Unity.2D.SpriteShape.Editor">
+      <HintPath>Library/ScriptAssemblies/Unity.2D.SpriteShape.Editor.dll</HintPath>
+      <Private>False</Private>
+    </Reference>
+    <Reference Include="Unity.2D.Enhancers.Editor">
+      <HintPath>Library/ScriptAssemblies/Unity.2D.Enhancers.Editor.dll</HintPath>
+      <Private>False</Private>
+    </Reference>
+    <Reference Include="Unity.InferenceEngine.iOSBLAS">
+      <HintPath>Library/ScriptAssemblies/Unity.InferenceEngine.iOSBLAS.dll</HintPath>
+      <Private>False</Private>
+    </Reference>
+    <Reference Include="Unity.Settings.Editor">
+      <HintPath>Library/ScriptAssemblies/Unity.Settings.Editor.dll</HintPath>
+      <Private>False</Private>
+    </Reference>
+    <Reference Include="UnityEditor.UI">
+      <HintPath>Library/ScriptAssemblies/UnityEditor.UI.dll</HintPath>
+      <Private>False</Private>
+    </Reference>
+    <Reference Include="Unity.AppUI.Redux">
+      <HintPath>Library/ScriptAssemblies/Unity.AppUI.Redux.dll</HintPath>
+      <Private>False</Private>
+    </Reference>
+    <Reference Include="Unity.InferenceEngine">
+      <HintPath>Library/ScriptAssemblies/Unity.InferenceEngine.dll</HintPath>
+      <Private>False</Private>
+    </Reference>
+    <Reference Include="Unity.2D.SpriteShape.Runtime">
+      <HintPath>Library/ScriptAssemblies/Unity.2D.SpriteShape.Runtime.dll</HintPath>
+      <Private>False</Private>
+    </Reference>
+    <Reference Include="Unity.VisualStudio.Editor">
+      <HintPath>Library/ScriptAssemblies/Unity.VisualStudio.Editor.dll</HintPath>
+      <Private>False</Private>
+    </Reference>
+    <Reference Include="Unity.InternalAPIEngineBridge.001">
+      <HintPath>Library/ScriptAssemblies/Unity.InternalAPIEngineBridge.001.dll</HintPath>
+      <Private>False</Private>
+    </Reference>
+    <Reference Include="Unity.2D.Tilemap.Editor">
+      <HintPath>Library/ScriptAssemblies/Unity.2D.Tilemap.Editor.dll</HintPath>
+      <Private>False</Private>
+    </Reference>
+    <Reference Include="Unity.2D.Common.Runtime">
+      <HintPath>Library/ScriptAssemblies/Unity.2D.Common.Runtime.dll</HintPath>
+      <Private>False</Private>
+    </Reference>
+    <Reference Include="Unity.2D.IK.Runtime">
+      <HintPath>Library/ScriptAssemblies/Unity.2D.IK.Runtime.dll</HintPath>
+      <Private>False</Private>
+    </Reference>
+    <Reference Include="Unity.Collections">
+      <HintPath>Library/ScriptAssemblies/Unity.Collections.dll</HintPath>
+      <Private>False</Private>
+    </Reference>
+    <Reference Include="Unity.Timeline.Editor">
+      <HintPath>Library/ScriptAssemblies/Unity.Timeline.Editor.dll</HintPath>
+      <Private>False</Private>
+    </Reference>
+    <Reference Include="Unity.VisualScripting.State.Editor">
+      <HintPath>Library/ScriptAssemblies/Unity.VisualScripting.State.Editor.dll</HintPath>
+      <Private>False</Private>
+    </Reference>
+    <Reference Include="Unity.Mathematics">
+      <HintPath>Library/ScriptAssemblies/Unity.Mathematics.dll</HintPath>
+      <Private>False</Private>
+    </Reference>
+    <Reference Include="Unity.2D.Animation.Editor">
+      <HintPath>Library/ScriptAssemblies/Unity.2D.Animation.Editor.dll</HintPath>
+      <Private>False</Private>
+    </Reference>
+    <Reference Include="Unity.VisualScripting.SettingsProvider.Editor">
+      <HintPath>Library/ScriptAssemblies/Unity.VisualScripting.SettingsProvider.Editor.dll</HintPath>
+      <Private>False</Private>
+    </Reference>
+    <Reference Include="Unity.InternalAPIEditorBridge.001">
+      <HintPath>Library/ScriptAssemblies/Unity.InternalAPIEditorBridge.001.dll</HintPath>
+      <Private>False</Private>
+    </Reference>
+    <Reference Include="UnityEngine.UI">
+      <HintPath>Library/ScriptAssemblies/UnityEngine.UI.dll</HintPath>
+      <Private>False</Private>
+    </Reference>
+    <Reference Include="Unity.Multiplayer.Center.Common">
+      <HintPath>Library/ScriptAssemblies/Unity.Multiplayer.Center.Common.dll</HintPath>
+      <Private>False</Private>
+    </Reference>
+    <Reference Include="Unity.2D.Common.Editor">
+      <HintPath>Library/ScriptAssemblies/Unity.2D.Common.Editor.dll</HintPath>
+      <Private>False</Private>
+    </Reference>
+    <Reference Include="Unity.Burst">
+      <HintPath>Library/ScriptAssemblies/Unity.Burst.dll</HintPath>
+      <Private>False</Private>
+    </Reference>
+    <Reference Include="Unity.Timeline">
+      <HintPath>Library/ScriptAssemblies/Unity.Timeline.dll</HintPath>
+      <Private>False</Private>
+    </Reference>
+    <Reference Include="Unity.VisualScripting.Core.Editor">
+      <HintPath>Library/ScriptAssemblies/Unity.VisualScripting.Core.Editor.dll</HintPath>
+      <Private>False</Private>
+    </Reference>
+    <Reference Include="Unity.2D.Animation.Runtime">
+      <HintPath>Library/ScriptAssemblies/Unity.2D.Animation.Runtime.dll</HintPath>
+      <Private>False</Private>
+    </Reference>
+    <Reference Include="Unity.Multiplayer.Center.Editor">
+      <HintPath>Library/ScriptAssemblies/Unity.Multiplayer.Center.Editor.dll</HintPath>
+      <Private>False</Private>
+    </Reference>
+    <Reference Include="Unity.VisualScripting.Shared.Editor">
+      <HintPath>Library/ScriptAssemblies/Unity.VisualScripting.Shared.Editor.dll</HintPath>
+      <Private>False</Private>
+    </Reference>
+    <Reference Include="Unity.2D.PixelPerfect.Editor">
+      <HintPath>Library/ScriptAssemblies/Unity.2D.PixelPerfect.Editor.dll</HintPath>
+      <Private>False</Private>
+    </Reference>
+    <Reference Include="Unity.PlasticSCM.Editor">
+      <HintPath>Library/ScriptAssemblies/Unity.PlasticSCM.Editor.dll</HintPath>
+      <Private>False</Private>
+    </Reference>
+    <Reference Include="Unity.Burst.Editor">
+      <HintPath>Library/ScriptAssemblies/Unity.Burst.Editor.dll</HintPath>
+      <Private>False</Private>
+    </Reference>
+    <Reference Include="Unity.VisualScripting.Core">
+      <HintPath>Library/ScriptAssemblies/Unity.VisualScripting.Core.dll</HintPath>
+      <Private>False</Private>
+    </Reference>
+    <Reference Include="Unity.VisualScripting.State">
+      <HintPath>Library/ScriptAssemblies/Unity.VisualScripting.State.dll</HintPath>
+      <Private>False</Private>
+    </Reference>
+    <Reference Include="Unity.Mathematics.Editor">
+      <HintPath>Library/ScriptAssemblies/Unity.Mathematics.Editor.dll</HintPath>
+      <Private>False</Private>
+    </Reference>
+    <Reference Include="Unity.2D.Aseprite.Common">
+      <HintPath>Library/ScriptAssemblies/Unity.2D.Aseprite.Common.dll</HintPath>
+      <Private>False</Private>
+    </Reference>
+    <Reference Include="Unity.Collections.Editor">
+      <HintPath>Library/ScriptAssemblies/Unity.Collections.Editor.dll</HintPath>
+      <Private>False</Private>
+    </Reference>
+    <Reference Include="Unity.2D.PixelPerfect">
+      <HintPath>Library/ScriptAssemblies/Unity.2D.PixelPerfect.dll</HintPath>
+      <Private>False</Private>
+    </Reference>
+    <Reference Include="Unity.2D.Sprite.AIIntegration.Editor">
+      <HintPath>Library/ScriptAssemblies/Unity.2D.Sprite.AIIntegration.Editor.dll</HintPath>
+      <Private>False</Private>
+    </Reference>
+    <Reference Include="Unity.2D.SpriteShape.Editor">
+      <HintPath>Library/ScriptAssemblies/Unity.2D.SpriteShape.Editor.dll</HintPath>
+      <Private>False</Private>
+    </Reference>
+    <Reference Include="Unity.Rider.Editor">
+      <HintPath>Library/ScriptAssemblies/Unity.Rider.Editor.dll</HintPath>
+      <Private>False</Private>
+    </Reference>
+    <Reference Include="Unity.2D.Aseprite.Editor">
+      <HintPath>Library/ScriptAssemblies/Unity.2D.Aseprite.Editor.dll</HintPath>
+      <Private>False</Private>
+    </Reference>
+    <Reference Include="UnityEditor.UI">
+      <HintPath>Library/ScriptAssemblies/UnityEditor.UI.dll</HintPath>
+      <Private>False</Private>
+    </Reference>
+  </ItemGroup>
+  <ItemGroup>
+  </ItemGroup>
+  <Import Project="Sdk.targets" Sdk="Microsoft.NET.Sdk" />
+  <ItemGroup>
+    <ProjectCapability Remove="LaunchProfiles" />
+    <ProjectCapability Remove="SharedProjectReferences" />
+    <ProjectCapability Remove="ReferenceManagerSharedProjects" />
+    <ProjectCapability Remove="ReferenceManagerProjects" />
+    <ProjectCapability Remove="COMReferences" />
+    <ProjectCapability Remove="ReferenceManagerCOM" />
+    <ProjectCapability Remove="AssemblyReferences" />
+    <ProjectCapability Remove="ReferenceManagerAssemblies" />
+  </ItemGroup>
+</Project>
{
  "dependencies": {
    "com.unity.2d.animation": {
      "version": "12.0.2",
      "depth": 1,
      "source": "registry",
      "dependencies": {
        "com.unity.2d.common": "11.0.1",
        "com.unity.2d.sprite": "1.0.0",
        "com.unity.collections": "1.2.4",
        "com.unity.modules.animation": "1.0.0",
        "com.unity.modules.uielements": "1.0.0"
      },
      "url": "https://packages.unity.com"
    },
    "com.unity.2d.aseprite": {
      "version": "2.0.1",
      "depth": 1,
      "source": "registry",
      "dependencies": {
        "com.unity.2d.common": "11.0.1",
        "com.unity.2d.sprite": "1.0.0",
        "com.unity.2d.tilemap": "1.0.0",
        "com.unity.mathematics": "1.2.6",
        "com.unity.modules.animation": "1.0.0"
      },
      "url": "https://packages.unity.com"
    },
    "com.unity.2d.common": {
      "version": "11.0.1",
<<<<<<< HEAD
      "depth": 2,
=======
      "depth": 1,
>>>>>>> 59cf188e
      "source": "registry",
      "dependencies": {
        "com.unity.burst": "1.8.4",
        "com.unity.2d.sprite": "1.0.0",
        "com.unity.mathematics": "1.1.0",
        "com.unity.modules.animation": "1.0.0",
        "com.unity.modules.uielements": "1.0.0"
      },
      "url": "https://packages.unity.com"
    },
    "com.unity.2d.enhancers": {
      "version": "1.0.0",
      "depth": 0,
      "source": "registry",
      "dependencies": {
        "com.unity.2d.common": "11.0.1",
        "com.unity.ai.generators": "1.0.0-pre.12",
        "com.unity.settings-manager": "2.0.1",
        "com.unity.modules.uielements": "1.0.0"
      },
      "url": "https://packages.unity.com"
    },
    "com.unity.2d.pixel-perfect": {
      "version": "5.1.0",
      "depth": 1,
      "source": "registry",
      "dependencies": {
        "com.unity.modules.imgui": "1.0.0"
      },
      "url": "https://packages.unity.com"
    },
    "com.unity.2d.psdimporter": {
      "version": "11.0.1",
      "depth": 1,
      "source": "registry",
      "dependencies": {
        "com.unity.2d.common": "11.0.1",
        "com.unity.2d.sprite": "1.0.0",
        "com.unity.2d.tilemap": "1.0.0"
      },
      "url": "https://packages.unity.com"
    },
    "com.unity.2d.sprite": {
      "version": "1.0.0",
      "depth": 1,
      "source": "builtin",
      "dependencies": {}
    },
    "com.unity.2d.spriteshape": {
      "version": "12.0.1",
      "depth": 1,
      "source": "registry",
      "dependencies": {
        "com.unity.2d.common": "11.0.1",
        "com.unity.mathematics": "1.1.0",
        "com.unity.modules.physics2d": "1.0.0"
      },
      "url": "https://packages.unity.com"
    },
    "com.unity.2d.tilemap": {
      "version": "1.0.0",
      "depth": 1,
      "source": "builtin",
      "dependencies": {
        "com.unity.modules.tilemap": "1.0.0",
        "com.unity.modules.uielements": "1.0.0"
      }
    },
    "com.unity.2d.tilemap.extras": {
      "version": "5.0.1",
      "depth": 1,
      "source": "registry",
      "dependencies": {
        "com.unity.2d.tilemap": "1.0.0",
        "com.unity.modules.tilemap": "1.0.0",
        "com.unity.modules.jsonserialize": "1.0.0"
      },
      "url": "https://packages.unity.com"
    },
    "com.unity.ai.assistant": {
      "version": "1.0.0-pre.12",
      "depth": 0,
      "source": "registry",
      "dependencies": {
        "com.unity.ai.toolkit": "1.0.0-pre.18",
        "com.unity.serialization": "3.1.1",
        "com.unity.nuget.newtonsoft-json": "3.2.1",
        "com.unity.modules.unitywebrequest": "1.0.0"
      },
      "url": "https://packages.unity.com"
    },
    "com.unity.ai.generators": {
      "version": "1.0.0-pre.20",
      "depth": 0,
      "source": "registry",
      "dependencies": {
        "com.unity.ai.toolkit": "1.0.0-pre.20",
        "com.unity.mathematics": "1.3.2",
        "com.unity.nuget.newtonsoft-json": "3.2.1"
      },
      "url": "https://packages.unity.com"
    },
    "com.unity.ai.inference": {
      "version": "2.3.0",
      "depth": 0,
      "source": "registry",
      "dependencies": {
        "com.unity.burst": "1.8.17",
        "com.unity.dt.app-ui": "1.3.1",
        "com.unity.collections": "2.4.3",
        "com.unity.modules.imageconversion": "1.0.0"
      },
      "url": "https://packages.unity.com"
    },
    "com.unity.ai.toolkit": {
      "version": "1.0.0-pre.20",
      "depth": 1,
      "source": "registry",
      "dependencies": {
        "com.unity.nuget.newtonsoft-json": "3.2.1"
      },
      "url": "https://packages.unity.com"
    },
    "com.unity.burst": {
      "version": "1.8.24",
<<<<<<< HEAD
      "depth": 3,
=======
      "depth": 1,
>>>>>>> 59cf188e
      "source": "registry",
      "dependencies": {
        "com.unity.mathematics": "1.2.1",
        "com.unity.modules.jsonserialize": "1.0.0"
      },
      "url": "https://packages.unity.com"
    },
    "com.unity.collab-proxy": {
      "version": "2.9.3",
      "depth": 0,
      "source": "registry",
      "dependencies": {},
      "url": "https://packages.unity.com"
    },
    "com.unity.collections": {
      "version": "2.5.7",
<<<<<<< HEAD
      "depth": 2,
=======
      "depth": 1,
>>>>>>> 59cf188e
      "source": "registry",
      "dependencies": {
        "com.unity.burst": "1.8.19",
        "com.unity.mathematics": "1.3.2",
        "com.unity.test-framework": "1.4.6",
        "com.unity.nuget.mono-cecil": "1.11.5",
        "com.unity.test-framework.performance": "3.0.3"
      },
      "url": "https://packages.unity.com"
    },
<<<<<<< HEAD
    "com.unity.ext.nunit": {
      "version": "2.0.5",
      "depth": 1,
      "source": "builtin",
      "dependencies": {}
=======
    "com.unity.dt.app-ui": {
      "version": "1.3.1",
      "depth": 1,
      "source": "registry",
      "dependencies": {
        "com.unity.modules.physics": "1.0.0",
        "com.unity.modules.androidjni": "1.0.0",
        "com.unity.modules.uielements": "1.0.0",
        "com.unity.modules.screencapture": "1.0.0"
      },
      "url": "https://packages.unity.com"
>>>>>>> 59cf188e
    },
    "com.unity.ext.nunit": {
      "version": "2.0.5",
      "depth": 1,
      "source": "builtin",
      "dependencies": {}
    },
    "com.unity.feature.2d": {
      "version": "2.0.1",
      "depth": 0,
      "source": "builtin",
      "dependencies": {
        "com.unity.2d.animation": "12.0.2",
        "com.unity.2d.pixel-perfect": "5.1.0",
        "com.unity.2d.psdimporter": "11.0.1",
        "com.unity.2d.sprite": "1.0.0",
        "com.unity.2d.spriteshape": "12.0.1",
        "com.unity.2d.tilemap": "1.0.0",
        "com.unity.2d.tilemap.extras": "5.0.1",
        "com.unity.2d.aseprite": "2.0.1"
      }
    },
    "com.unity.ide.rider": {
<<<<<<< HEAD
      "version": "3.0.37",
=======
      "version": "3.0.38",
>>>>>>> 59cf188e
      "depth": 0,
      "source": "registry",
      "dependencies": {
        "com.unity.ext.nunit": "1.0.6"
      },
      "url": "https://packages.unity.com"
    },
    "com.unity.ide.visualstudio": {
      "version": "2.0.23",
      "depth": 0,
      "source": "registry",
      "dependencies": {
        "com.unity.test-framework": "1.1.9"
      },
      "url": "https://packages.unity.com"
    },
    "com.unity.mathematics": {
      "version": "1.3.2",
<<<<<<< HEAD
      "depth": 2,
=======
      "depth": 1,
>>>>>>> 59cf188e
      "source": "registry",
      "dependencies": {},
      "url": "https://packages.unity.com"
    },
    "com.unity.multiplayer.center": {
      "version": "1.0.0",
      "depth": 0,
      "source": "builtin",
      "dependencies": {
        "com.unity.modules.uielements": "1.0.0"
      }
    },
    "com.unity.nuget.mono-cecil": {
      "version": "1.11.5",
<<<<<<< HEAD
      "depth": 3,
=======
      "depth": 2,
      "source": "registry",
      "dependencies": {},
      "url": "https://packages.unity.com"
    },
    "com.unity.nuget.newtonsoft-json": {
      "version": "3.2.1",
      "depth": 1,
      "source": "registry",
      "dependencies": {},
      "url": "https://packages.unity.com"
    },
    "com.unity.serialization": {
      "version": "3.1.2",
      "depth": 1,
>>>>>>> 59cf188e
      "source": "registry",
      "dependencies": {},
      "url": "https://packages.unity.com"
    },
    "com.unity.test-framework": {
      "version": "1.6.0",
      "depth": 0,
      "source": "builtin",
      "dependencies": {
<<<<<<< HEAD
        "com.unity.ext.nunit": "2.0.3",
        "com.unity.modules.imgui": "1.0.0",
        "com.unity.modules.jsonserialize": "1.0.0"
      }
    },
    "com.unity.test-framework.performance": {
      "version": "3.1.0",
      "depth": 3,
=======
        "com.unity.burst": "1.7.2",
        "com.unity.collections": "2.4.2"
      },
      "url": "https://packages.unity.com"
    },
    "com.unity.settings-manager": {
      "version": "2.1.0",
      "depth": 1,
      "source": "registry",
      "dependencies": {},
      "url": "https://packages.unity.com"
    },
    "com.unity.test-framework": {
      "version": "1.6.0",
      "depth": 0,
      "source": "builtin",
      "dependencies": {
        "com.unity.ext.nunit": "2.0.3",
        "com.unity.modules.imgui": "1.0.0",
        "com.unity.modules.jsonserialize": "1.0.0"
      }
    },
    "com.unity.test-framework.performance": {
      "version": "3.1.0",
      "depth": 2,
>>>>>>> 59cf188e
      "source": "registry",
      "dependencies": {
        "com.unity.test-framework": "1.1.33",
        "com.unity.modules.jsonserialize": "1.0.0"
      },
      "url": "https://packages.unity.com"
    },
    "com.unity.timeline": {
      "version": "1.8.9",
      "depth": 0,
      "source": "registry",
      "dependencies": {
        "com.unity.modules.audio": "1.0.0",
        "com.unity.modules.director": "1.0.0",
        "com.unity.modules.animation": "1.0.0",
        "com.unity.modules.particlesystem": "1.0.0"
      },
      "url": "https://packages.unity.com"
    },
    "com.unity.ugui": {
      "version": "2.0.0",
      "depth": 0,
      "source": "builtin",
      "dependencies": {
        "com.unity.modules.ui": "1.0.0",
        "com.unity.modules.imgui": "1.0.0"
      }
    },
    "com.unity.visualscripting": {
      "version": "1.9.7",
      "depth": 0,
      "source": "registry",
      "dependencies": {
        "com.unity.ugui": "1.0.0",
        "com.unity.modules.jsonserialize": "1.0.0"
      },
      "url": "https://packages.unity.com"
    },
    "com.unity.modules.accessibility": {
      "version": "1.0.0",
      "depth": 0,
      "source": "builtin",
      "dependencies": {}
    },
    "com.unity.modules.ai": {
      "version": "1.0.0",
      "depth": 0,
      "source": "builtin",
      "dependencies": {}
    },
    "com.unity.modules.androidjni": {
      "version": "1.0.0",
      "depth": 0,
      "source": "builtin",
      "dependencies": {}
    },
    "com.unity.modules.animation": {
      "version": "1.0.0",
      "depth": 0,
      "source": "builtin",
      "dependencies": {}
    },
    "com.unity.modules.assetbundle": {
      "version": "1.0.0",
      "depth": 0,
      "source": "builtin",
      "dependencies": {}
    },
    "com.unity.modules.audio": {
      "version": "1.0.0",
      "depth": 0,
      "source": "builtin",
      "dependencies": {}
    },
    "com.unity.modules.cloth": {
      "version": "1.0.0",
      "depth": 0,
      "source": "builtin",
      "dependencies": {
        "com.unity.modules.physics": "1.0.0"
      }
    },
    "com.unity.modules.director": {
      "version": "1.0.0",
      "depth": 0,
      "source": "builtin",
      "dependencies": {
        "com.unity.modules.audio": "1.0.0",
        "com.unity.modules.animation": "1.0.0"
      }
    },
    "com.unity.modules.hierarchycore": {
      "version": "1.0.0",
      "depth": 1,
      "source": "builtin",
      "dependencies": {}
    },
    "com.unity.modules.imageconversion": {
      "version": "1.0.0",
      "depth": 0,
      "source": "builtin",
      "dependencies": {}
    },
    "com.unity.modules.imgui": {
      "version": "1.0.0",
      "depth": 0,
      "source": "builtin",
      "dependencies": {}
    },
    "com.unity.modules.jsonserialize": {
      "version": "1.0.0",
      "depth": 0,
      "source": "builtin",
      "dependencies": {}
    },
    "com.unity.modules.particlesystem": {
      "version": "1.0.0",
      "depth": 0,
      "source": "builtin",
      "dependencies": {}
    },
    "com.unity.modules.physics": {
      "version": "1.0.0",
      "depth": 0,
      "source": "builtin",
      "dependencies": {}
    },
    "com.unity.modules.physics2d": {
      "version": "1.0.0",
      "depth": 0,
      "source": "builtin",
      "dependencies": {}
    },
    "com.unity.modules.screencapture": {
      "version": "1.0.0",
      "depth": 0,
      "source": "builtin",
      "dependencies": {
        "com.unity.modules.imageconversion": "1.0.0"
      }
    },
    "com.unity.modules.subsystems": {
      "version": "1.0.0",
      "depth": 1,
      "source": "builtin",
      "dependencies": {
        "com.unity.modules.jsonserialize": "1.0.0"
      }
    },
    "com.unity.modules.terrain": {
      "version": "1.0.0",
      "depth": 0,
      "source": "builtin",
      "dependencies": {}
    },
    "com.unity.modules.terrainphysics": {
      "version": "1.0.0",
      "depth": 0,
      "source": "builtin",
      "dependencies": {
        "com.unity.modules.physics": "1.0.0",
        "com.unity.modules.terrain": "1.0.0"
      }
    },
    "com.unity.modules.tilemap": {
      "version": "1.0.0",
      "depth": 0,
      "source": "builtin",
      "dependencies": {
        "com.unity.modules.physics2d": "1.0.0"
      }
    },
    "com.unity.modules.ui": {
      "version": "1.0.0",
      "depth": 0,
      "source": "builtin",
      "dependencies": {}
    },
    "com.unity.modules.uielements": {
      "version": "1.0.0",
      "depth": 0,
      "source": "builtin",
      "dependencies": {
        "com.unity.modules.ui": "1.0.0",
        "com.unity.modules.imgui": "1.0.0",
        "com.unity.modules.jsonserialize": "1.0.0",
        "com.unity.modules.hierarchycore": "1.0.0",
        "com.unity.modules.physics": "1.0.0"
      }
    },
    "com.unity.modules.umbra": {
      "version": "1.0.0",
      "depth": 0,
      "source": "builtin",
      "dependencies": {}
    },
    "com.unity.modules.unityanalytics": {
      "version": "1.0.0",
      "depth": 0,
      "source": "builtin",
      "dependencies": {
        "com.unity.modules.unitywebrequest": "1.0.0",
        "com.unity.modules.jsonserialize": "1.0.0"
      }
    },
    "com.unity.modules.unitywebrequest": {
      "version": "1.0.0",
      "depth": 0,
      "source": "builtin",
      "dependencies": {}
    },
    "com.unity.modules.unitywebrequestassetbundle": {
      "version": "1.0.0",
      "depth": 0,
      "source": "builtin",
      "dependencies": {
        "com.unity.modules.assetbundle": "1.0.0",
        "com.unity.modules.unitywebrequest": "1.0.0"
      }
    },
    "com.unity.modules.unitywebrequestaudio": {
      "version": "1.0.0",
      "depth": 0,
      "source": "builtin",
      "dependencies": {
        "com.unity.modules.unitywebrequest": "1.0.0",
        "com.unity.modules.audio": "1.0.0"
      }
    },
    "com.unity.modules.unitywebrequesttexture": {
      "version": "1.0.0",
      "depth": 0,
      "source": "builtin",
      "dependencies": {
        "com.unity.modules.unitywebrequest": "1.0.0",
        "com.unity.modules.imageconversion": "1.0.0"
      }
    },
    "com.unity.modules.unitywebrequestwww": {
      "version": "1.0.0",
      "depth": 0,
      "source": "builtin",
      "dependencies": {
        "com.unity.modules.unitywebrequest": "1.0.0",
        "com.unity.modules.unitywebrequestassetbundle": "1.0.0",
        "com.unity.modules.unitywebrequestaudio": "1.0.0",
        "com.unity.modules.audio": "1.0.0",
        "com.unity.modules.assetbundle": "1.0.0",
        "com.unity.modules.imageconversion": "1.0.0"
      }
    },
    "com.unity.modules.vehicles": {
      "version": "1.0.0",
      "depth": 0,
      "source": "builtin",
      "dependencies": {
        "com.unity.modules.physics": "1.0.0"
      }
    },
    "com.unity.modules.video": {
      "version": "1.0.0",
      "depth": 0,
      "source": "builtin",
      "dependencies": {
        "com.unity.modules.audio": "1.0.0",
        "com.unity.modules.ui": "1.0.0",
        "com.unity.modules.unitywebrequest": "1.0.0"
      }
    },
    "com.unity.modules.vr": {
      "version": "1.0.0",
      "depth": 0,
      "source": "builtin",
      "dependencies": {
        "com.unity.modules.jsonserialize": "1.0.0",
        "com.unity.modules.physics": "1.0.0",
        "com.unity.modules.xr": "1.0.0"
      }
    },
    "com.unity.modules.wind": {
      "version": "1.0.0",
      "depth": 0,
      "source": "builtin",
      "dependencies": {}
    },
    "com.unity.modules.xr": {
      "version": "1.0.0",
      "depth": 0,
      "source": "builtin",
      "dependencies": {
        "com.unity.modules.physics": "1.0.0",
        "com.unity.modules.jsonserialize": "1.0.0",
        "com.unity.modules.subsystems": "1.0.0"
      }
    }
  }
}<|MERGE_RESOLUTION|>--- conflicted
+++ resolved
@@ -28,11 +28,7 @@
     },
     "com.unity.2d.common": {
       "version": "11.0.1",
-<<<<<<< HEAD
-      "depth": 2,
-=======
-      "depth": 1,
->>>>>>> 59cf188e
+      "depth": 1,
       "source": "registry",
       "dependencies": {
         "com.unity.burst": "1.8.4",
@@ -158,11 +154,7 @@
     },
     "com.unity.burst": {
       "version": "1.8.24",
-<<<<<<< HEAD
-      "depth": 3,
-=======
-      "depth": 1,
->>>>>>> 59cf188e
+      "depth": 1,
       "source": "registry",
       "dependencies": {
         "com.unity.mathematics": "1.2.1",
@@ -179,11 +171,7 @@
     },
     "com.unity.collections": {
       "version": "2.5.7",
-<<<<<<< HEAD
-      "depth": 2,
-=======
-      "depth": 1,
->>>>>>> 59cf188e
+      "depth": 1,
       "source": "registry",
       "dependencies": {
         "com.unity.burst": "1.8.19",
@@ -194,13 +182,6 @@
       },
       "url": "https://packages.unity.com"
     },
-<<<<<<< HEAD
-    "com.unity.ext.nunit": {
-      "version": "2.0.5",
-      "depth": 1,
-      "source": "builtin",
-      "dependencies": {}
-=======
     "com.unity.dt.app-ui": {
       "version": "1.3.1",
       "depth": 1,
@@ -212,7 +193,6 @@
         "com.unity.modules.screencapture": "1.0.0"
       },
       "url": "https://packages.unity.com"
->>>>>>> 59cf188e
     },
     "com.unity.ext.nunit": {
       "version": "2.0.5",
@@ -236,11 +216,7 @@
       }
     },
     "com.unity.ide.rider": {
-<<<<<<< HEAD
-      "version": "3.0.37",
-=======
       "version": "3.0.38",
->>>>>>> 59cf188e
       "depth": 0,
       "source": "registry",
       "dependencies": {
@@ -259,11 +235,7 @@
     },
     "com.unity.mathematics": {
       "version": "1.3.2",
-<<<<<<< HEAD
-      "depth": 2,
-=======
-      "depth": 1,
->>>>>>> 59cf188e
+      "depth": 1,
       "source": "registry",
       "dependencies": {},
       "url": "https://packages.unity.com"
@@ -278,9 +250,6 @@
     },
     "com.unity.nuget.mono-cecil": {
       "version": "1.11.5",
-<<<<<<< HEAD
-      "depth": 3,
-=======
       "depth": 2,
       "source": "registry",
       "dependencies": {},
@@ -296,26 +265,8 @@
     "com.unity.serialization": {
       "version": "3.1.2",
       "depth": 1,
->>>>>>> 59cf188e
-      "source": "registry",
-      "dependencies": {},
-      "url": "https://packages.unity.com"
-    },
-    "com.unity.test-framework": {
-      "version": "1.6.0",
-      "depth": 0,
-      "source": "builtin",
-      "dependencies": {
-<<<<<<< HEAD
-        "com.unity.ext.nunit": "2.0.3",
-        "com.unity.modules.imgui": "1.0.0",
-        "com.unity.modules.jsonserialize": "1.0.0"
-      }
-    },
-    "com.unity.test-framework.performance": {
-      "version": "3.1.0",
-      "depth": 3,
-=======
+      "source": "registry",
+      "dependencies": {
         "com.unity.burst": "1.7.2",
         "com.unity.collections": "2.4.2"
       },
@@ -341,7 +292,6 @@
     "com.unity.test-framework.performance": {
       "version": "3.1.0",
       "depth": 2,
->>>>>>> 59cf188e
       "source": "registry",
       "dependencies": {
         "com.unity.test-framework": "1.1.33",
